

<!DOCTYPE html>
<html class="writer-html5" lang="en" >
<head>
  <meta charset="utf-8" />
  
  <meta name="viewport" content="width=device-width, initial-scale=1.0" />
  
  <title>Welcome to PADL’s documentation! &mdash; PADL 0.1.0 documentation</title>
<<<<<<< HEAD
  

  
  <link rel="stylesheet" href="_static/css/theme.css" type="text/css" />
  <link rel="stylesheet" href="_static/pygments.css" type="text/css" />
  <link rel="stylesheet" href="_static/pygments.css" type="text/css" />
  <link rel="stylesheet" href="_static/css/theme.css" type="text/css" />
  <link rel="stylesheet" href="_static/custom.css" type="text/css" />

  
  

  
  

  

  
=======
      <link rel="stylesheet" href="static/pygments.css" type="text/css" />
      <link rel="stylesheet" href="static/css/theme.css" type="text/css" />
      <link rel="stylesheet" href="static/custom.css" type="text/css" />
>>>>>>> a9927d3a
  <!--[if lt IE 9]>
    <script src="static/js/html5shiv.min.js"></script>
  <![endif]-->
  
<<<<<<< HEAD
    
      <script type="text/javascript" id="documentation_options" data-url_root="./" src="_static/documentation_options.js"></script>
        <script data-url_root="./" id="documentation_options" src="_static/documentation_options.js"></script>
        <script src="_static/jquery.js"></script>
        <script src="_static/underscore.js"></script>
        <script src="_static/doctools.js"></script>
    
    <script type="text/javascript" src="_static/js/theme.js"></script>

    
=======
        <script data-url_root="./" id="documentation_options" src="static/documentation_options.js"></script>
        <script src="static/jquery.js"></script>
        <script src="static/underscore.js"></script>
        <script src="static/doctools.js"></script>
    <script src="static/js/theme.js"></script>
>>>>>>> a9927d3a
    <link rel="index" title="Index" href="genindex.html" />
    <link rel="search" title="Search" href="search.html" />
    <link rel="next" title="Introduction" href="README.html" /> 
</head>

<body class="wy-body-for-nav">

   
  <div class="wy-grid-for-nav">
    
    <nav data-toggle="wy-nav-shift" class="wy-nav-side">
      <div class="wy-side-scroll">
        <div class="wy-side-nav-search" >
          

          
            <a href="#">
<<<<<<< HEAD
          

          
            
            <img src="_static/padl-logo.png" class="logo" alt="Logo"/>
          
=======
            <img src="static/padl-logo.png" class="logo" alt="Logo"/>
>>>>>>> a9927d3a
          </a>

          
            
            
          

          
<div role="search">
  <form id="rtd-search-form" class="wy-form" action="search.html" method="get">
    <input type="text" name="q" placeholder="Search docs" />
    <input type="hidden" name="check_keywords" value="yes" />
    <input type="hidden" name="area" value="default" />
  </form>
</div>

          
        </div>

        
        <div class="wy-menu wy-menu-vertical" data-spy="affix" role="navigation" aria-label="main navigation">
          
            
            
              
            
            
              <p class="caption" role="heading"><span class="caption-text">Contents:</span></p>
<ul>
<li class="toctree-l1"><a class="reference internal" href="README.html">Introduction</a><ul>
<li class="toctree-l2"><a class="reference internal" href="README.html#getting-started">Getting Started</a></li>
<li class="toctree-l2"><a class="reference internal" href="README.html#contributing">Contributing</a></li>
<li class="toctree-l2"><a class="reference internal" href="README.html#licensing">Licensing</a></li>
</ul>
</li>
<li class="toctree-l1"><a class="reference internal" href="usage.html">Usage</a><ul>
<li class="toctree-l2"><a class="reference internal" href="usage/transform.html"><em>Transforms</em> and <em>Pipelines</em></a></li>
<li class="toctree-l2"><a class="reference internal" href="usage/creating_transforms.html">Creating Transforms</a><ul>
<li class="toctree-l3"><a class="reference internal" href="usage/creating_transforms.html#examples">Examples</a></li>
</ul>
</li>
<li class="toctree-l2"><a class="reference internal" href="usage/combining_transforms.html">Combining Transforms into Pipelines</a><ul>
<li class="toctree-l3"><a class="reference internal" href="usage/combining_transforms.html#compose">Compose <code class="docutils literal notranslate"><span class="pre">&gt;&gt;</span></code></a></li>
<li class="toctree-l3"><a class="reference internal" href="usage/combining_transforms.html#rollout">Rollout <code class="docutils literal notranslate"><span class="pre">+</span></code></a></li>
<li class="toctree-l3"><a class="reference internal" href="usage/combining_transforms.html#parallel">Parallel <code class="docutils literal notranslate"><span class="pre">/</span></code></a></li>
<li class="toctree-l3"><a class="reference internal" href="usage/combining_transforms.html#map">Map <code class="docutils literal notranslate"><span class="pre">~</span></code></a></li>
<li class="toctree-l3"><a class="reference internal" href="usage/combining_transforms.html#grouping-sub-pipelines-transforms">Grouping sub-pipelines/ transforms</a></li>
<li class="toctree-l3"><a class="reference internal" href="usage/combining_transforms.html#examples">Examples</a><ul>
<li class="toctree-l4"><a class="reference internal" href="usage/combining_transforms.html#id2">Compose</a><ul>
<li class="toctree-l5"><a class="reference internal" href="usage/combining_transforms.html#building-pre-processing-pipelines">Building pre-processing pipelines</a></li>
<li class="toctree-l5"><a class="reference internal" href="usage/combining_transforms.html#combining-pre-processing-model-forward-pass-and-post-processing">Combining pre-processing, model forward pass and post-processing</a></li>
</ul>
</li>
<li class="toctree-l4"><a class="reference internal" href="usage/combining_transforms.html#id3">Rollout</a><ul>
<li class="toctree-l5"><a class="reference internal" href="usage/combining_transforms.html#extracting-items-from-a-dictionary">Extracting items from a dictionary</a></li>
<li class="toctree-l5"><a class="reference internal" href="usage/combining_transforms.html#generating-different-versions-of-an-image">Generating different versions of an image</a></li>
</ul>
</li>
<li class="toctree-l4"><a class="reference internal" href="usage/combining_transforms.html#id4">Parallel</a><ul>
<li class="toctree-l5"><a class="reference internal" href="usage/combining_transforms.html#pass-training-samples">Pass training samples</a></li>
</ul>
</li>
<li class="toctree-l4"><a class="reference internal" href="usage/combining_transforms.html#id5">Map</a><ul>
<li class="toctree-l5"><a class="reference internal" href="usage/combining_transforms.html#example-convert-multiple-images-to-tensors">Example: convert multiple images to tensors</a></li>
</ul>
</li>
</ul>
</li>
</ul>
</li>
<li class="toctree-l2"><a class="reference internal" href="usage/stages.html">Stages: Preprocess, Forward and Postprocess</a></li>
<li class="toctree-l2"><a class="reference internal" href="usage/apply.html">Applying Transforms to Data</a></li>
<li class="toctree-l2"><a class="reference internal" href="usage/saving.html">Saving and Loading</a></li>
<li class="toctree-l2"><a class="reference internal" href="usage/print_slice.html">Printing and Slicing</a></li>
<li class="toctree-l2"><a class="reference internal" href="usage/pytorch.html">Using PyTorch Modules with Transforms</a><ul>
<li class="toctree-l3"><a class="reference internal" href="usage/pytorch.html#padl-automatically-saves-pytorch-state-dicts">PADL Automatically Saves PyTorch State-Dicts</a></li>
<li class="toctree-l3"><a class="reference internal" href="usage/pytorch.html#devices">Devices</a></li>
<li class="toctree-l3"><a class="reference internal" href="usage/pytorch.html#accessing-layers-and-parameters">Accessing Layers and Parameters</a></li>
<li class="toctree-l3"><a class="reference internal" href="usage/pytorch.html#weight-sharing">Weight Sharing</a></li>
</ul>
</li>
<li class="toctree-l2"><a class="reference internal" href="usage/extras.html">Extras</a><ul>
<li class="toctree-l3"><a class="reference internal" href="usage/extras.html#the-same-utility">The <code class="xref py py-obj docutils literal notranslate"><span class="pre">same</span></code> Utility</a></li>
<li class="toctree-l3"><a class="reference internal" href="usage/extras.html#applying-transforms-depending-on-the-mode">Applying Transforms Depending on the Mode</a></li>
<li class="toctree-l3"><a class="reference internal" href="usage/extras.html#exception-handling">Exception Handling</a></li>
</ul>
</li>
<li class="toctree-l2"><a class="reference internal" href="usage.html#import-anything-you-need-from-padl">Import anything you need <code class="docutils literal notranslate"><span class="pre">from</span> <span class="pre">padl</span></code></a></li>
</ul>
</li>
<li class="toctree-l1"><a class="reference internal" href="advanced.html">Advanced Topics</a><ul>
<li class="toctree-l2"><a class="reference internal" href="advanced/saving.html">Saving</a><ul>
<li class="toctree-l3"><a class="reference internal" href="advanced/saving.html#how-it-works">How it works</a></li>
<li class="toctree-l3"><a class="reference internal" href="advanced/saving.html#saving-by-value">Saving by value</a><ul>
<li class="toctree-l4"><a class="reference internal" href="advanced/saving.html#custom-serializers">Custom serializers</a></li>
</ul>
</li>
<li class="toctree-l3"><a class="reference internal" href="advanced/saving.html#saving-pytorch-modules">Saving pytorch modules</a></li>
<li class="toctree-l3"><a class="reference internal" href="advanced/saving.html#defining-transform-within-nested-scopes">Defining transform within nested scopes</a></li>
<li class="toctree-l3"><a class="reference internal" href="advanced/saving.html#what-does-not-save">What does not save</a><ul>
<li class="toctree-l4"><a class="reference internal" href="advanced/saving.html#variables-defined-as-the-targets-of-with-blocks">Variables defined as the targets of <code class="code docutils literal notranslate"><span class="pre">with</span></code> blocks</a></li>
<li class="toctree-l4"><a class="reference internal" href="advanced/saving.html#variables-defined-as-targets-of-loops">Variables defined as targets of loops</a></li>
<li class="toctree-l4"><a class="reference internal" href="advanced/saving.html#mutated-objects">Mutated objects</a></li>
</ul>
</li>
</ul>
</li>
</ul>
</li>
<li class="toctree-l1"><a class="reference internal" href="modules.html">API Documentation</a><ul>
<li class="toctree-l2"><a class="reference internal" href="apidocs/padl.html"><code class="docutils literal notranslate"><span class="pre">padl</span></code></a></li>
<li class="toctree-l2"><a class="reference internal" href="apidocs/padl.dumptools.html"><code class="docutils literal notranslate"><span class="pre">padl.dumptools</span></code></a></li>
<li class="toctree-l2"><a class="reference internal" href="apidocs/padl.dumptools.inspector.html"><code class="docutils literal notranslate"><span class="pre">padl.dumptools.inspector</span></code></a></li>
<li class="toctree-l2"><a class="reference internal" href="apidocs/padl.dumptools.packagefinder.html"><code class="docutils literal notranslate"><span class="pre">padl.dumptools.packagefinder</span></code></a></li>
<li class="toctree-l2"><a class="reference internal" href="apidocs/padl.dumptools.serialize.html"><code class="docutils literal notranslate"><span class="pre">padl.dumptools.serialize</span></code></a></li>
<li class="toctree-l2"><a class="reference internal" href="apidocs/padl.dumptools.sourceget.html"><code class="docutils literal notranslate"><span class="pre">padl.dumptools.sourceget</span></code></a></li>
<li class="toctree-l2"><a class="reference internal" href="apidocs/padl.dumptools.symfinder.html"><code class="docutils literal notranslate"><span class="pre">padl.dumptools.symfinder</span></code></a></li>
<li class="toctree-l2"><a class="reference internal" href="apidocs/padl.dumptools.var2mod.html"><code class="docutils literal notranslate"><span class="pre">padl.dumptools.var2mod</span></code></a></li>
<li class="toctree-l2"><a class="reference internal" href="apidocs/padl.exceptions.html"><code class="docutils literal notranslate"><span class="pre">padl.exceptions</span></code></a></li>
<li class="toctree-l2"><a class="reference internal" href="apidocs/padl.print_utils.html"><code class="docutils literal notranslate"><span class="pre">padl.print_utils</span></code></a></li>
<li class="toctree-l2"><a class="reference internal" href="apidocs/padl.transforms.html"><code class="docutils literal notranslate"><span class="pre">padl.transforms</span></code></a></li>
<li class="toctree-l2"><a class="reference internal" href="apidocs/padl.util_transforms.html"><code class="docutils literal notranslate"><span class="pre">padl.util_transforms</span></code></a></li>
<li class="toctree-l2"><a class="reference internal" href="apidocs/padl.utils.html"><code class="docutils literal notranslate"><span class="pre">padl.utils</span></code></a></li>
<li class="toctree-l2"><a class="reference internal" href="apidocs/padl.version.html"><code class="docutils literal notranslate"><span class="pre">padl.version</span></code></a></li>
<li class="toctree-l2"><a class="reference internal" href="apidocs/padl.wrap.html"><code class="docutils literal notranslate"><span class="pre">padl.wrap</span></code></a></li>
</ul>
</li>
</ul>

            
          
        </div>
        
      </div>
    </nav>

    <section data-toggle="wy-nav-shift" class="wy-nav-content-wrap">

      
      <nav class="wy-nav-top" aria-label="top navigation">
        
          <i data-toggle="wy-nav-top" class="fa fa-bars"></i>
          <a href="#">PADL</a>
        
      </nav>


      <div class="wy-nav-content">
        
        <div class="rst-content">
        
          

















<div role="navigation" aria-label="breadcrumbs navigation">

  <ul class="wy-breadcrumbs">
    
      <li><a href="#" class="icon icon-home"></a> &raquo;</li>
        
      <li>Welcome to PADL’s documentation!</li>
    
    
      <li class="wy-breadcrumbs-aside">
<<<<<<< HEAD
        
          
            <a href="_sources/index.md.txt" rel="nofollow"> View page source</a>
          
        
=======
            <a href="sources/index.md.txt" rel="nofollow"> View page source</a>
>>>>>>> a9927d3a
      </li>
    
  </ul>

  
  <hr/>
</div>
          <div role="main" class="document" itemscope="itemscope" itemtype="http://schema.org/Article">
           <div itemprop="articleBody">
            
  <div class="tex2jax_ignore mathjax_ignore section" id="welcome-to-padl-s-documentation">
<h1>Welcome to PADL’s documentation!<a class="headerlink" href="#welcome-to-padl-s-documentation" title="Permalink to this headline">¶</a></h1>
<p><strong>PyTorch</strong> abstractions for deep learning.</p>
<div class="toctree-wrapper compound">
<p class="caption" role="heading"><span class="caption-text">Contents:</span></p>
<ul>
<li class="toctree-l1"><a class="reference internal" href="README.html">Introduction</a><ul>
<li class="toctree-l2"><a class="reference internal" href="README.html#getting-started">Getting Started</a></li>
<li class="toctree-l2"><a class="reference internal" href="README.html#contributing">Contributing</a></li>
<li class="toctree-l2"><a class="reference internal" href="README.html#licensing">Licensing</a></li>
</ul>
</li>
<li class="toctree-l1"><a class="reference internal" href="usage.html">Usage</a><ul>
<li class="toctree-l2"><a class="reference internal" href="usage/transform.html"><em>Transforms</em> and <em>Pipelines</em></a></li>
<li class="toctree-l2"><a class="reference internal" href="usage/creating_transforms.html">Creating Transforms</a></li>
<li class="toctree-l2"><a class="reference internal" href="usage/combining_transforms.html">Combining Transforms into Pipelines</a></li>
<li class="toctree-l2"><a class="reference internal" href="usage/stages.html">Stages: Preprocess, Forward and Postprocess</a></li>
<li class="toctree-l2"><a class="reference internal" href="usage/apply.html">Applying Transforms to Data</a></li>
<li class="toctree-l2"><a class="reference internal" href="usage/saving.html">Saving and Loading</a></li>
<li class="toctree-l2"><a class="reference internal" href="usage/print_slice.html">Printing and Slicing</a></li>
<li class="toctree-l2"><a class="reference internal" href="usage/pytorch.html">Using PyTorch Modules with Transforms</a></li>
<li class="toctree-l2"><a class="reference internal" href="usage/extras.html">Extras</a></li>
<li class="toctree-l2"><a class="reference internal" href="usage.html#import-anything-you-need-from-padl">Import anything you need <code class="docutils literal notranslate"><span class="pre">from</span> <span class="pre">padl</span></code></a></li>
</ul>
</li>
<li class="toctree-l1"><a class="reference internal" href="advanced.html">Advanced Topics</a><ul>
<li class="toctree-l2"><a class="reference internal" href="advanced/saving.html">Saving</a></li>
</ul>
</li>
<li class="toctree-l1"><a class="reference internal" href="modules.html">API Documentation</a><ul>
<li class="toctree-l2"><a class="reference internal" href="apidocs/padl.html"><code class="docutils literal notranslate"><span class="pre">padl</span></code></a></li>
<li class="toctree-l2"><a class="reference internal" href="apidocs/padl.dumptools.html"><code class="docutils literal notranslate"><span class="pre">padl.dumptools</span></code></a></li>
<li class="toctree-l2"><a class="reference internal" href="apidocs/padl.dumptools.inspector.html"><code class="docutils literal notranslate"><span class="pre">padl.dumptools.inspector</span></code></a></li>
<li class="toctree-l2"><a class="reference internal" href="apidocs/padl.dumptools.packagefinder.html"><code class="docutils literal notranslate"><span class="pre">padl.dumptools.packagefinder</span></code></a></li>
<li class="toctree-l2"><a class="reference internal" href="apidocs/padl.dumptools.serialize.html"><code class="docutils literal notranslate"><span class="pre">padl.dumptools.serialize</span></code></a></li>
<li class="toctree-l2"><a class="reference internal" href="apidocs/padl.dumptools.sourceget.html"><code class="docutils literal notranslate"><span class="pre">padl.dumptools.sourceget</span></code></a></li>
<li class="toctree-l2"><a class="reference internal" href="apidocs/padl.dumptools.symfinder.html"><code class="docutils literal notranslate"><span class="pre">padl.dumptools.symfinder</span></code></a></li>
<li class="toctree-l2"><a class="reference internal" href="apidocs/padl.dumptools.var2mod.html"><code class="docutils literal notranslate"><span class="pre">padl.dumptools.var2mod</span></code></a></li>
<li class="toctree-l2"><a class="reference internal" href="apidocs/padl.exceptions.html"><code class="docutils literal notranslate"><span class="pre">padl.exceptions</span></code></a></li>
<li class="toctree-l2"><a class="reference internal" href="apidocs/padl.print_utils.html"><code class="docutils literal notranslate"><span class="pre">padl.print_utils</span></code></a></li>
<li class="toctree-l2"><a class="reference internal" href="apidocs/padl.transforms.html"><code class="docutils literal notranslate"><span class="pre">padl.transforms</span></code></a></li>
<li class="toctree-l2"><a class="reference internal" href="apidocs/padl.util_transforms.html"><code class="docutils literal notranslate"><span class="pre">padl.util_transforms</span></code></a></li>
<li class="toctree-l2"><a class="reference internal" href="apidocs/padl.utils.html"><code class="docutils literal notranslate"><span class="pre">padl.utils</span></code></a></li>
<li class="toctree-l2"><a class="reference internal" href="apidocs/padl.version.html"><code class="docutils literal notranslate"><span class="pre">padl.version</span></code></a></li>
<li class="toctree-l2"><a class="reference internal" href="apidocs/padl.wrap.html"><code class="docutils literal notranslate"><span class="pre">padl.wrap</span></code></a></li>
</ul>
</li>
</ul>
</div>
</div>


           </div>
           
          </div>
          <footer>
    <div class="rst-footer-buttons" role="navigation" aria-label="footer navigation">
        <a href="README.html" class="btn btn-neutral float-right" title="Introduction" accesskey="n" rel="next">Next <span class="fa fa-arrow-circle-right" aria-hidden="true"></span></a>
    </div>

  <hr/>

  <div role="contentinfo">
    <p>
        &#169; Copyright 2021, LF1 GmbH.

    </p>
  </div>
    
    
    
    Built with <a href="https://www.sphinx-doc.org/">Sphinx</a> using a
    
    <a href="https://github.com/readthedocs/sphinx_rtd_theme">theme</a>
    
    provided by <a href="https://readthedocs.org">Read the Docs</a>. 

</footer>
        </div>
      </div>

    </section>

  </div>
  

  <script type="text/javascript">
      jQuery(function () {
          SphinxRtdTheme.Navigation.enable(true);
      });
  </script>

  
  
    
   

</body>
</html><|MERGE_RESOLUTION|>--- conflicted
+++ resolved
@@ -8,52 +8,38 @@
   <meta name="viewport" content="width=device-width, initial-scale=1.0" />
   
   <title>Welcome to PADL’s documentation! &mdash; PADL 0.1.0 documentation</title>
-<<<<<<< HEAD
-  
-
-  
-  <link rel="stylesheet" href="_static/css/theme.css" type="text/css" />
-  <link rel="stylesheet" href="_static/pygments.css" type="text/css" />
-  <link rel="stylesheet" href="_static/pygments.css" type="text/css" />
-  <link rel="stylesheet" href="_static/css/theme.css" type="text/css" />
-  <link rel="stylesheet" href="_static/custom.css" type="text/css" />
-
-  
-  
-
-  
-  
-
-  
-
-  
-=======
-      <link rel="stylesheet" href="static/pygments.css" type="text/css" />
-      <link rel="stylesheet" href="static/css/theme.css" type="text/css" />
-      <link rel="stylesheet" href="static/custom.css" type="text/css" />
->>>>>>> a9927d3a
+  
+
+  
+  <link rel="stylesheet" href="static/css/theme.css" type="text/css" />
+  <link rel="stylesheet" href="static/pygments.css" type="text/css" />
+  <link rel="stylesheet" href="static/pygments.css" type="text/css" />
+  <link rel="stylesheet" href="static/css/theme.css" type="text/css" />
+  <link rel="stylesheet" href="static/custom.css" type="text/css" />
+
+  
+  
+
+  
+  
+
+  
+
+  
   <!--[if lt IE 9]>
     <script src="static/js/html5shiv.min.js"></script>
   <![endif]-->
   
-<<<<<<< HEAD
-    
-      <script type="text/javascript" id="documentation_options" data-url_root="./" src="_static/documentation_options.js"></script>
-        <script data-url_root="./" id="documentation_options" src="_static/documentation_options.js"></script>
-        <script src="_static/jquery.js"></script>
-        <script src="_static/underscore.js"></script>
-        <script src="_static/doctools.js"></script>
-    
-    <script type="text/javascript" src="_static/js/theme.js"></script>
-
-    
-=======
+    
+      <script type="text/javascript" id="documentation_options" data-url_root="./" src="static/documentation_options.js"></script>
         <script data-url_root="./" id="documentation_options" src="static/documentation_options.js"></script>
         <script src="static/jquery.js"></script>
         <script src="static/underscore.js"></script>
         <script src="static/doctools.js"></script>
-    <script src="static/js/theme.js"></script>
->>>>>>> a9927d3a
+    
+    <script type="text/javascript" src="static/js/theme.js"></script>
+
+    
     <link rel="index" title="Index" href="genindex.html" />
     <link rel="search" title="Search" href="search.html" />
     <link rel="next" title="Introduction" href="README.html" /> 
@@ -71,16 +57,12 @@
 
           
             <a href="#">
-<<<<<<< HEAD
-          
-
-          
-            
-            <img src="_static/padl-logo.png" class="logo" alt="Logo"/>
-          
-=======
+          
+
+          
+            
             <img src="static/padl-logo.png" class="logo" alt="Logo"/>
->>>>>>> a9927d3a
+          
           </a>
 
           
@@ -260,15 +242,11 @@
     
     
       <li class="wy-breadcrumbs-aside">
-<<<<<<< HEAD
-        
-          
-            <a href="_sources/index.md.txt" rel="nofollow"> View page source</a>
-          
-        
-=======
+        
+          
             <a href="sources/index.md.txt" rel="nofollow"> View page source</a>
->>>>>>> a9927d3a
+          
+        
       </li>
     
   </ul>
