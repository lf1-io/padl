import pytest
<<<<<<< HEAD
from padl import transform, Batchify, Unbatchify
=======
import torch
from padl import transform, Batchify
>>>>>>> 93b5a7e6
import padl.transforms as padl
from padl.util_transforms import IfTrain, IfEval, IfInfer, Try


@transform
def plus_one(x):
    return x + 1


@transform
def times_two(x):
    return x * 2


times_three = transform(lambda x: x * 3)


@transform
class TensorMult(torch.nn.Module):
    def __init__(self, factor):
        super().__init__()
        self.factor = factor

    def forward(self, x):
        return self.factor * x


@transform
class TensorDivide(torch.nn.Module):
    def __init__(self, div):
        super().__init__()
        self.div = div

    def forward(self, x):
        return x / self.div


class TestIfInMode:
    @pytest.fixture(autouse=True, scope='class')
    def init(self, request):
        request.cls.transform_1 = (
            plus_one
            >> IfTrain(times_two, plus_one)
            >> Batchify()
            >> times_three
        )
        request.cls.transform_2 = (
            plus_one
            >> IfEval(times_two)
            >> Batchify()
            >> times_three
        )
        request.cls.transform_3 = (
            plus_one
            >> IfInfer(times_two)
            >> Batchify()
            >> times_three
        )

    def test_infer_apply(self):
        assert self.transform_1.infer_apply(1) == 9
        assert self.transform_2.infer_apply(1) == 6
        assert self.transform_3.infer_apply(1) == 12

    def test_eval_apply(self):
        assert list(self.transform_1.eval_apply([1, 2])) == [9, 12]
        assert list(self.transform_2.eval_apply([1, 2])) == [12, 18]
        assert list(self.transform_3.eval_apply([1, 2])) == [6, 9]

    def test_train_apply(self):
        assert list(self.transform_1.train_apply([1, 2])) == [12, 18]
        assert list(self.transform_2.train_apply([1, 2])) == [6, 9]
        assert list(self.transform_3.train_apply([1, 2])) == [6, 9]

    def test_save_and_load(self, tmp_path):
        self.transform_1.pd_save(tmp_path / 'test.padl', True)
        t1 = padl.load(tmp_path / 'test.padl')
        assert t1.infer_apply(1) == 9
        self.transform_2.pd_save(tmp_path / 'test.padl', True)
        t2 = padl.load(tmp_path / 'test.padl')
        assert t2.infer_apply(1) == 6
        self.transform_3.pd_save(tmp_path / 'test.padl', True)
        t3 = padl.load(tmp_path / 'test.padl')
        assert t3.infer_apply(1) == 12


class TestTry:
    @pytest.fixture(autouse=True, scope='class')
    def init(self, request):
        tmp = transform(lambda x: x / 0)
        request.cls.try_transform_1 = (
            Try(tmp,
                times_two,
                (TypeError, ZeroDivisionError),
                plus_one,
                plus_one)
            >> Batchify()
            >> plus_one
        )
        request.cls.try_transform_2 = (
            plus_one
            >> transform(lambda x: torch.LongTensor([x]))
            >> Batchify()
            >> Try(TensorDivide('a'), TensorMult(2), TypeError, TensorMult(2), TensorMult(2))
        )

    def test_infer_apply(self):
        assert self.try_transform_1.infer_apply(4).item() == 9
        assert self.try_transform_2.infer_apply(3).item() == 8

    def test_train_apply(self):
        assert list(self.try_transform_1.train_apply([5, 8])) == [11, 17]
        assert list(self.try_transform_2.train_apply([2, 3, 4])) == [6, 8, 10]

    def test_eval_apply(self):
        assert list(self.try_transform_1.eval_apply([4, 9])) == [9, 19]
        assert list(self.try_transform_2.eval_apply([3, 7])) == [8, 16]

    def test_save_and_load(self, tmp_path):
        self.try_transform_1.pd_save(tmp_path / 'test.padl', force_overwrite=True)
        t1 = padl.load(tmp_path / 'test.padl')
        assert t1.infer_apply(4) == 9

        self.try_transform_2.pd_save(tmp_path / 'test.padl', force_overwrite=True)
        t2 = padl.load(tmp_path / 'test.padl')
        assert t2.infer_apply(3) == 8<|MERGE_RESOLUTION|>--- conflicted
+++ resolved
@@ -1,10 +1,7 @@
 import pytest
-<<<<<<< HEAD
+import torch
+
 from padl import transform, Batchify, Unbatchify
-=======
-import torch
-from padl import transform, Batchify
->>>>>>> 93b5a7e6
 import padl.transforms as padl
 from padl.util_transforms import IfTrain, IfEval, IfInfer, Try
 
