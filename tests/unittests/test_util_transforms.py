import pytest
import torch
from padl import transform, Batchify
import padl.transforms as padl
from padl.util_transforms import IfTrain, IfEval, IfInfer, Try


@transform
def plus_one(x):
    return x + 1


@transform
def times_two(x):
    return x * 2


times_three = transform(lambda x: x * 3)


<<<<<<< HEAD
@transform
class TensorMult(torch.nn.Module):
    def __init__(self, factor):
        super().__init__()
        self.factor = factor

    def forward(self, x):
        return self.factor * x


@transform
class TensorDivide(torch.nn.Module):
    def __init__(self, div):
        super().__init__()
        self.div = div

    def forward(self, x):
        return x / self.div


class TestIfInStage:
=======
class TestIfInMode:
>>>>>>> f7245499
    @pytest.fixture(autouse=True, scope='class')
    def init(self, request):
        request.cls.transform_1 = (
            plus_one
            >> IfTrain(times_two, plus_one)
            >> Batchify()
            >> times_three
        )
        request.cls.transform_2 = (
            plus_one
            >> IfEval(times_two)
            >> Batchify()
            >> times_three
        )
        request.cls.transform_3 = (
            plus_one
            >> IfInfer(times_two)
            >> Batchify()
            >> times_three
        )

    def test_infer_apply_1(self):
        assert self.transform_1.infer_apply(1) == 9

    def test_infer_apply_2(self):
        assert self.transform_2.infer_apply(1) == 6

    def test_infer_apply_3(self):
        assert self.transform_3.infer_apply(1) == 12

    def test_eval_apply_1(self):
        assert list(self.transform_1.eval_apply([1, 2])) == [9, 12]

    def test_eval_apply_2(self):
        assert list(self.transform_2.eval_apply([1, 2])) == [12, 18]

    def test_eval_apply_3(self):
        assert list(self.transform_3.eval_apply([1, 2])) == [6, 9]

    def test_train_apply_1(self):
        assert list(self.transform_1.train_apply([1, 2])) == [12, 18]

    def test_train_apply_2(self):
        assert list(self.transform_2.train_apply([1, 2])) == [6, 9]

    def test_train_apply_3(self):
        assert list(self.transform_3.train_apply([1, 2])) == [6, 9]

    def test_save_and_load_1(self, tmp_path):
        self.transform_1.pd_save(tmp_path / 'test.padl')
        t1 = padl.load(tmp_path / 'test.padl')
        assert t1.infer_apply(1) == 9

    def test_save_and_load_2(self, tmp_path):
        self.transform_2.pd_save(tmp_path / 'test.padl')
        t2 = padl.load(tmp_path / 'test.padl')
        assert t2.infer_apply(1) == 6

    def test_save_and_load_3(self, tmp_path):
        self.transform_3.pd_save(tmp_path / 'test.padl')
        t3 = padl.load(tmp_path / 'test.padl')
        assert t3.infer_apply(1) == 12


class TestTry:
    @pytest.fixture(autouse=True, scope='class')
    def init(self, request):
        request.cls.to_int = transform(lambda x: 1)
        request.cls.str_sum = transform(lambda x: x + 'a')
        request.cls.return_zero = transform(lambda x: 0)
        tmp = transform(lambda x: x / 0)
        request.cls.try_transform_1 = (
            Try(tmp,
                times_two,
                (TypeError, ZeroDivisionError),
                plus_one,
                plus_one)
            >> Batchify()
            >> plus_one
        )
        request.cls.try_transform_2 = (
            plus_one
            >> transform(lambda x: torch.LongTensor([x]))
            >> Batchify()
            >> Try(TensorDivide('a'), TensorMult(2), TypeError, TensorMult(2), TensorMult(2))
        )
        request.cls.try_transform_3 = (
            plus_one
            >> transform(lambda x: torch.LongTensor([x]))
            >> Batchify()
            >> Try(TensorMult(3), TensorDivide('a'), TypeError, TensorDivide('a'), TensorMult(2))
        )

    def test_infer_apply_1(self):
        assert self.try_transform_1.infer_apply(4).item() == 10

    def test_infer_apply_2(self):
        assert self.try_transform_2.infer_apply(3).item() == 16

    def test_infer_apply_3(self):
        assert self.try_transform_3.infer_apply(2).item() == 18

    def test_train_apply_1(self):
        assert list(self.try_transform_1.train_apply([5, 8])) == [12, 18]

    def test_train_apply_2(self):
        assert list(self.try_transform_2.train_apply([2, 3, 4])) == [12, 16, 20]

    def test_train_apply_3(self):
        assert list(self.try_transform_3.train_apply([1, 5, 2])) == [12, 36, 18]

    def test_eval_apply_1(self):
        assert list(self.try_transform_1.eval_apply([4, 9])) == [10, 20]

    def test_eval_apply_2(self):
        assert list(self.try_transform_2.eval_apply([3, 7])) == [16, 32]

    def test_eval_apply_3(self):
        assert list(self.try_transform_3.eval_apply([2, 6])) == [18, 42]

    def test_save_and_load_1(self, tmp_path):
        self.try_transform_1.pd_save(tmp_path / 'test.padl')
        t1 = padl.load(tmp_path / 'test.padl')
        assert t1.infer_apply(4) == 10

    def test_save_and_load_2(self, tmp_path):
        self.try_transform_2.pd_save(tmp_path / 'test.padl')
        t2 = padl.load(tmp_path / 'test.padl')
        assert t2.infer_apply(3) == 16

    def test_save_and_load_3(self, tmp_path):
        self.try_transform_3.pd_save(tmp_path / 'test.padl')
        t3 = padl.load(tmp_path / 'test.padl')
        assert t3.infer_apply(2) == 18<|MERGE_RESOLUTION|>--- conflicted
+++ resolved
@@ -18,7 +18,6 @@
 times_three = transform(lambda x: x * 3)
 
 
-<<<<<<< HEAD
 @transform
 class TensorMult(torch.nn.Module):
     def __init__(self, factor):
@@ -39,10 +38,7 @@
         return x / self.div
 
 
-class TestIfInStage:
-=======
 class TestIfInMode:
->>>>>>> f7245499
     @pytest.fixture(autouse=True, scope='class')
     def init(self, request):
         request.cls.transform_1 = (
