--- conflicted
+++ resolved
@@ -39,7 +39,6 @@
         return self.calculate(input_) + y(input_) + self.c(input_)
 
 
-<<<<<<< HEAD
 def maketransformclass():
     @trans
     class MyClassTransform:
@@ -74,8 +73,6 @@
     return MyClassTransform(a, b, c)
 
 
-=======
->>>>>>> 01adb3a7
 def read_dump(name):
     with open(f'tests/material/dumps/{name}.txt') as f:
         return f.read()
@@ -92,23 +89,6 @@
 
 def test_dump_b():
     assert y.lf_dumps() == read_dump('b')
-
-
-def test_dump_class_a():
-    t = MyClassTransform(1, 2, x)
-    assert t.lf_dumps() == read_dump('class_a')
-
-
-lambda_a = trans(lambda x: x)
-lambda_b = trans(lambda x: y(x))
-
-
-def test_lambda_a():
-    assert lambda_a.lf_dumps() == read_dump('lambda_a')
-
-
-def test_lambda_b():
-    assert lambda_b.lf_dumps() == read_dump('lambda_b')
 
 
 def test_dump_class_a():
