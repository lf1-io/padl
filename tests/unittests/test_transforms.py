from collections import OrderedDict
import pytest
import torch
<<<<<<< HEAD
from padl import transforms as pd, transform, Identity, batch
=======
from padl import transforms as pd, transform, Identity, batch, unbatch, group
>>>>>>> fd3b935e
from padl.transforms import Batchify, Unbatchify
from padl.dumptools.serialize import value
from collections import namedtuple
from padl.exceptions import WrongDeviceError

GLOBAL_1 = 0
GLOBAL_1 = GLOBAL_1 + 5


class PrettyMock:
    @staticmethod
    def text(x):
        return x


@transform
def plus_global(x):
    return x + GLOBAL_1


@transform
def plus_one(x):
    return x + 1


@transform
def append_one(x):
    return x + "one"


@transform
def times_two(x):
    return x * 2


@transform
def plus(x, y):
    return x + y


@transform
def get_info(x):
    return x['info']


@transform
def complex_signature_func_1(a, b=10):
    return a+b


@transform
def complex_signature_func_2(*a, b=10):
    return sum(a) + b


def simple_func(x):
    return x


class SimpleClass:
    def __init__(self, a):
        self.a = a

    def __call__(self, x):
        return x + self.a


@transform
class SimpleClassTransform:
    def __init__(self, a):
        self.a = a

    def __call__(self, x):
        return x + self.a


@transform
class ClassTransformWithManyArguments:
    def __init__(self, a, b, *args, c=1, d=2, **kwargs):
        self.a = a

    def __call__(self, x):
        return x + self.a


@transform
def trans_with_globals(x, y):
    return (plus >> times_two)(x, y)


@transform
class ClassLookup:
    def __init__(self, dic):
        self.dic = dic

    def __call__(self, args):
        return [self.dic.get(x, len(self.dic)) for x in args]


@transform
class Polynomial(torch.nn.Module):
    def __init__(self, a, b):
        super().__init__()
        self.a = torch.nn.Parameter(torch.tensor(float(a)))
        self.b = torch.nn.Parameter(torch.tensor(float(b)))

    def forward(self, x):
        return x**self.a + x**self.b


class PolynomialClass(torch.nn.Module):
    def __init__(self, a, b):
        super().__init__()
        self.a = torch.nn.Parameter(torch.tensor(float(a)))
        self.b = torch.nn.Parameter(torch.tensor(float(b)))

    def forward(self, x):
        return x**self.a + x**self.b


def test_isinstance_of_namedtuple():
    tup = tuple([1, 2, 3])

    namedtup_type = namedtuple('something', 'a b c')
    namedtup_ins = namedtup_type(*tup)

    assert pd._isinstance_of_namedtuple(namedtup_ins)
    assert not pd._isinstance_of_namedtuple(tup)
    assert not pd._isinstance_of_namedtuple(list(tup))
    assert not pd._isinstance_of_namedtuple(1.)
    assert not pd._isinstance_of_namedtuple('something')


class TestNamedTupleOutput:
    @pytest.fixture(autouse=True, scope='class')
    def init(self, request):
        request.cls.transform_1 = plus_one
        request.cls.transform_2 = request.cls.transform_1 >> (times_two + times_two)
        request.cls.transform_3 = request.cls.transform_2 >> (times_two / times_two)

    def test_call(self):
        assert not pd._isinstance_of_namedtuple(self.transform_1(1))
        assert pd._isinstance_of_namedtuple(self.transform_2(1))
        assert pd._isinstance_of_namedtuple(self.transform_3(1))

    def test_infer_apply(self):
        assert not pd._isinstance_of_namedtuple(self.transform_1.infer_apply(1))
        assert pd._isinstance_of_namedtuple(self.transform_2.infer_apply(1))
        assert pd._isinstance_of_namedtuple(self.transform_3.infer_apply(1))

    def test_eval_apply(self):
        assert not any(list(map(pd._isinstance_of_namedtuple,
                                self.transform_1.eval_apply([1, 2, 3]))))
        assert all(list(map(pd._isinstance_of_namedtuple,
                            self.transform_2.eval_apply([1, 2, 3]))))
        assert all(list(map(pd._isinstance_of_namedtuple,
                            self.transform_3.eval_apply([1, 2, 3]))))

    def test_train_apply(self):
        assert not any(list(map(pd._isinstance_of_namedtuple,
                                self.transform_1.train_apply([1, 2, 3]))))
        assert all(list(map(pd._isinstance_of_namedtuple,
                            self.transform_2.train_apply([1, 2, 3]))))
        assert all(list(map(pd._isinstance_of_namedtuple,
                            self.transform_3.train_apply([1, 2, 3]))))


class TestPADLCallTransform:
    @pytest.fixture(autouse=True, scope='class')
    def init(self, request):
        request.cls.transform_1 = plus_one >> (times_two + times_two)
        request.cls.transform_2 = transform(simple_func) + transform(simple_func) \
            + transform(simple_func)
        request.cls.transform_3 = plus_one + times_two >> plus
        request.cls.transform_4 = plus_one + times_two >> complex_signature_func_1
        request.cls.transform_5 = plus_one >> complex_signature_func_1
        request.cls.transform_6 = plus_one + times_two >> complex_signature_func_2

    def test_infer_apply(self):
        assert self.transform_1.infer_apply(1)
        assert self.transform_2.infer_apply(10)
        assert self.transform_3.infer_apply(1.4)
        assert self.transform_4.infer_apply(201)
        assert self.transform_5.infer_apply(11.1)
        assert self.transform_6.infer_apply(19)

    def test_pprintt(self):
        self.transform_1._repr_pretty_(PrettyMock, False)
        self.transform_2._repr_pretty_(PrettyMock, False)
        self.transform_3._repr_pretty_(PrettyMock, False)
        self.transform_4._repr_pretty_(PrettyMock, False)
        self.transform_5._repr_pretty_(PrettyMock, False)
        self.transform_6._repr_pretty_(PrettyMock, False)

    def test_save_load(self, tmp_path):
        for transform_ in [self.transform_1,
                           self.transform_2,
                           self.transform_3,
                           self.transform_4,
                           self.transform_5,
                           self.transform_6]:
            transform_.pd_save(tmp_path / 'test.padl', True)
            t_ = pd.load(tmp_path / 'test.padl')
            assert t_.infer_apply(1)


class TestMap:
    @pytest.fixture(autouse=True, scope='class')
    def init(self, request):
        request.cls.transform_1 = ~plus_one
        request.cls.transform_2 = transform(simple_func) / ~plus_one
        request.cls.transform_3 = ~times_two + ~plus_one
        request.cls.transform_4 = transform(lambda x: [x, x, x]) >> ~plus_one
        request.cls.transform_5 = Batchify() >> ~plus_one
        request.cls.transform_6 = (
            Batchify() / Identity()
            >> ~plus_one
        )

    def test_pprintt(self):
        self.transform_1._repr_pretty_(PrettyMock, False)
        self.transform_2._repr_pretty_(PrettyMock, False)
        self.transform_3._repr_pretty_(PrettyMock, False)
        self.transform_4._repr_pretty_(PrettyMock, False)
        self.transform_5._repr_pretty_(PrettyMock, False)
        self.transform_6._repr_pretty_(PrettyMock, False)

    def test_pd_preprocess(self):
        assert isinstance(self.transform_1.pd_preprocess, pd.Identity)
        assert isinstance(self.transform_2.pd_preprocess, pd.Identity)
        assert isinstance(self.transform_5.pd_preprocess, pd.Batchify)
        assert isinstance(self.transform_6.pd_preprocess, pd.Compose)

    def test_pd_forward(self):
        assert isinstance(self.transform_1.pd_forward, pd.Map)
        assert isinstance(self.transform_2.pd_forward, pd.Parallel)
        assert isinstance(self.transform_5.pd_forward, pd.Map)
        assert isinstance(self.transform_6.pd_forward, pd.Parallel)

    def test_pd_postprocess(self):
        assert isinstance(self.transform_1.pd_postprocess, pd.Identity)
        assert isinstance(self.transform_2.pd_postprocess, pd.Identity)
        assert isinstance(self.transform_5.pd_postprocess, pd.Identity)
        assert isinstance(self.transform_6.pd_postprocess, pd.Parallel)

    def test_infer_apply(self):
        assert self.transform_1.infer_apply([2, 3, 4]) == (3, 4, 5)
        assert self.transform_2.infer_apply((1, [2, 3, 4])) == (1, (3, 4, 5))
        assert self.transform_3.infer_apply([2, 3, 4]) == ((4, 6, 8), (3, 4, 5))
        assert self.transform_4.infer_apply(1) == (2, 2, 2)
        assert self.transform_5.infer_apply([1, 1, 1]) == (2, 2, 2)
        assert self.transform_6.infer_apply([1, 2]) == (2, 3)

    def test_eval_apply(self):
        assert list(self.transform_1.eval_apply([[2, 3], [3, 4]])) == [(3, 4), (4, 5)]
        assert list(self.transform_2.eval_apply(([1, [2, 3]], (2, [3, 4])))) == [(1, (3, 4)),
                                                                                 (2, (4, 5))]
        assert list(self.transform_3.eval_apply([[2, 3], [2, 3]])) == \
               [((4, 6), (3, 4)), ((4, 6), (3, 4))]
        assert list(self.transform_4.eval_apply([1])) == [(2, 2, 2)]

    def test_train_apply(self):
        assert list(self.transform_1.train_apply([[2, 3], [3, 4]])) == [(3, 4), (4, 5)]
        assert list(self.transform_2.train_apply(([1, [2, 3]], (2, [3, 4])))) == [(1, (3, 4)),
                                                                                  (2, (4, 5))]
        assert list(self.transform_3.eval_apply([[2, 3], [2, 3]])) == \
               [((4, 6), (3, 4)), ((4, 6), (3, 4))]
        assert list(self.transform_4.train_apply([1])) == [(2, 2, 2)]

    def test_save_and_load(self, tmp_path):
        self.transform_1.pd_save(tmp_path / 'test.padl')
        t1 = pd.load(tmp_path / 'test.padl')
        assert t1.infer_apply([2, 3, 4]) == (3, 4, 5)
        self.transform_2.pd_save(tmp_path / 'test.padl', True)
        t2 = pd.load(tmp_path / 'test.padl')
        assert t2.infer_apply((1, [2, 3, 4])) == (1, (3, 4, 5))
        self.transform_3.pd_save(tmp_path / 'test.padl', True)
        t3 = pd.load(tmp_path / 'test.padl')
        assert t3.infer_apply([2, 3, 4]) == ((4, 6, 8), (3, 4, 5))
        self.transform_4.pd_save(tmp_path / 'test.padl', True)
        t4 = pd.load(tmp_path / 'test.padl')
        assert t4.infer_apply(1) == (2, 2, 2)


class TestParallel:
    @pytest.fixture(autouse=True, scope='class')
    def init(self, request):
        request.cls.transform_1 = plus_one / times_two / times_two
        request.cls.transform_2 = transform(simple_func) / transform(simple_func) / transform(simple_func)
        request.cls.transform_3 = plus_one / plus_one / transform(simple_func)
        request.cls.transform_4 = (
            plus_one / plus_one
            >> transform(lambda x: x[0] * x[1])
        )

    def test_pprintt(self):
        self.transform_1._repr_pretty_(PrettyMock, False)
        self.transform_2._repr_pretty_(PrettyMock, False)
        self.transform_3._repr_pretty_(PrettyMock, False)
        self.transform_4._repr_pretty_(PrettyMock, False)

    def test_output(self):
        in_ = (2, 2, 2)
        out = self.transform_1(in_)
        assert pd._isinstance_of_namedtuple(out)
        assert out._fields == ('plus_one', 'times_two_0', 'times_two_1')

        out = self.transform_2(in_)
        assert pd._isinstance_of_namedtuple(out)
        assert out._fields == ('out_0', 'out_1', 'out_2')

        out = self.transform_3(in_)
        assert pd._isinstance_of_namedtuple(out)
        assert out._fields == ('plus_one_0', 'plus_one_1', 'out_2')

    def test_pd_preprocess(self):
        assert isinstance(self.transform_1.pd_preprocess, pd.Identity)
        assert isinstance(self.transform_4.pd_preprocess, pd.Identity)

    def test_pd_forward(self):
        assert isinstance(self.transform_1.pd_forward, pd.Parallel)
        assert isinstance(self.transform_4.pd_forward, pd.Compose)

    def test_pd_postprocess(self):
        assert isinstance(self.transform_1.pd_postprocess, pd.Identity)
        assert isinstance(self.transform_4.pd_postprocess, pd.Identity)

    def test_infer_apply(self):
        assert self.transform_1.infer_apply((2, 3, 4)) == (3, 6, 8)
        assert self.transform_4.infer_apply((2, 4)) == 15

    def test_eval_apply(self):
        assert list(self.transform_1.eval_apply([(2, 3, 4), (3, 3, 4)])) == [(3, 6, 8), (4, 6, 8)]

    def test_context(self):
        assert self.transform_1.pd_mode is None
        with self.transform_1.pd_set_mode('train'):
            assert self.transform_1.pd_mode is 'train'
            assert self.transform_1.pd_preprocess.pd_mode == 'train'
            assert self.transform_1.pd_forward.pd_mode == 'train'
            assert self.transform_1.pd_postprocess.pd_mode == 'train'

    def test_save_and_load(self, tmp_path):
        self.transform_1.pd_save(tmp_path / 'test.padl')
        t1 = pd.load(tmp_path / 'test.padl')
        assert t1.infer_apply((2, 3, 4)) == (3, 6, 8)
        self.transform_2.pd_save(tmp_path / 'test.padl', True)
        _ = pd.load(tmp_path / 'test.padl')
        self.transform_3.pd_save(tmp_path / 'test.padl', True)
        _ = pd.load(tmp_path / 'test.padl')


class TestRollout:
    @pytest.fixture(autouse=True, scope='class')
    def init(self, request):
        request.cls.transform_1 = plus_one + times_two + times_two
        request.cls.transform_2 = transform(simple_func) + transform(simple_func) + transform(simple_func)
        request.cls.transform_3 = plus_one + plus_one + transform(simple_func)
        request.cls.transform_4 = (
            (Batchify() >> plus_one) + (times_two >> Batchify())
        )
        request.cls.transform_5 = (
            (times_two >> Batchify()) + (Batchify() >> plus_one)
        )
        request.cls.transform_6 = (
            plus_one / times_two
            >> times_two + times_two
        )

    def test_pprintt(self):
        self.transform_1._repr_pretty_(PrettyMock, False)
        self.transform_2._repr_pretty_(PrettyMock, False)
        self.transform_3._repr_pretty_(PrettyMock, False)
        self.transform_4._repr_pretty_(PrettyMock, False)
        self.transform_5._repr_pretty_(PrettyMock, False)
        self.transform_6._repr_pretty_(PrettyMock, False)
<<<<<<< HEAD
=======

    def test_identity_split(self):
        new_iden = Identity() - 'new_name'
        test = (
            plus_one
            >> batch
            >> new_iden + new_iden
            >> plus
            >> unbatch
            >> new_iden + new_iden
            >> plus
        )
        assert str(test.pd_forward) == str(new_iden + new_iden >> plus)
>>>>>>> fd3b935e

    def test_output(self):
        in_ = 123
        out = self.transform_1(in_)
        assert pd._isinstance_of_namedtuple(out)
        assert out._fields == ('plus_one', 'times_two_0', 'times_two_1')

        out = self.transform_2(in_)
        assert pd._isinstance_of_namedtuple(out)
        assert out._fields == ('out_0', 'out_1', 'out_2')

        out = self.transform_3(in_)
        assert pd._isinstance_of_namedtuple(out)
        assert out._fields == ('plus_one_0', 'plus_one_1', 'out_2')

    def test_pd_preprocess(self):
        assert isinstance(self.transform_1.pd_preprocess, pd.Identity)
        assert isinstance(self.transform_6.pd_preprocess, pd.Identity)

    def test_pd_forward(self):
        assert isinstance(self.transform_1.pd_forward, pd.Rollout)
        assert isinstance(self.transform_6.pd_forward, pd.Compose)

    def test_pd_postprocess(self):
        assert isinstance(self.transform_1.pd_postprocess, pd.Identity)
        assert isinstance(self.transform_6.pd_postprocess, pd.Identity)

    def test_infer_apply(self):
        assert self.transform_1.infer_apply(2) == (3, 4, 4)
        assert self.transform_4.infer_apply(2) == (3, 4)
        assert self.transform_5.infer_apply(2) == (4, 3)
        assert self.transform_6.infer_apply((2, 2)) == ((3, 4, 3, 4), (3, 4, 3, 4))

    def test_eval_apply(self):
        assert list(self.transform_1.eval_apply([2, 3])) == [(3, 4, 4), (4, 6, 6)]

    def test_context(self):
        assert self.transform_1.pd_mode is None
        with self.transform_1.pd_set_mode('train'):
            assert self.transform_1.pd_mode is 'train'
            assert self.transform_1.pd_preprocess.pd_mode == 'train'
            assert self.transform_1.pd_forward.pd_mode == 'train'
            assert self.transform_1.pd_postprocess.pd_mode == 'train'

    def test_save_and_load(self, tmp_path):
        self.transform_1.pd_save(tmp_path / 'test.padl')
        t1 = pd.load(tmp_path / 'test.padl')
        assert t1.infer_apply(2) == (3, 4, 4)
        self.transform_2.pd_save(tmp_path / 'test.padl', True)
        _ = pd.load(tmp_path / 'test.padl')
        self.transform_3.pd_save(tmp_path / 'test.padl', True)
        _ = pd.load(tmp_path / 'test.padl')


class TestCompose:
    @pytest.fixture(autouse=True, scope='class')
    def init(self, request):
        request.cls.transform_1 = (plus_one >> times_two) >> times_two
        request.cls.transform_2 = plus_one >> (times_two >> times_two)
        request.cls.transform_3 = plus_one >> times_two >> times_two
        request.cls.transform_4 = plus_one >> plus_one >> plus_one
        request.cls.transform_5 = (
            plus_one
            >> Batchify()
            >> times_two - 'named_times_two'
            >> times_two
            >> Unbatchify()
        )

    def test_pprintt(self):
        self.transform_1._repr_pretty_(PrettyMock, False)
        self.transform_2._repr_pretty_(PrettyMock, False)
        self.transform_3._repr_pretty_(PrettyMock, False)
        self.transform_4._repr_pretty_(PrettyMock, False)
        self.transform_5._repr_pretty_(PrettyMock, False)

    def test_associative(self):
        in_ = 123
        assert self.transform_1(in_) == self.transform_2(in_) == self.transform_3(in_)

    def test_output(self):
        assert self.transform_4(1) == 4

    def test_pd_preprocess(self):
        assert isinstance(self.transform_1.pd_preprocess, pd.Identity)
        assert isinstance(self.transform_5.pd_preprocess, pd.Compose)

    def test_pd_forward(self):
        assert isinstance(self.transform_1.pd_forward, pd.Compose)
        assert isinstance(self.transform_5.pd_forward, pd.Compose)

    def test_pd_postprocess(self):
        assert isinstance(self.transform_1.pd_postprocess, pd.Identity)
        assert isinstance(self.transform_5.pd_postprocess, pd.Unbatchify)

    def test_infer_apply(self):
        assert self.transform_4.infer_apply(1) == 4
        assert self.transform_5.infer_apply(1) == torch.tensor(8)

    def test_eval_apply(self):
        assert list(self.transform_5.eval_apply([1, 1])) == [torch.tensor(8), torch.tensor(8)]

    def test_train_apply(self):
        # default
        assert list(self.transform_5.train_apply([1, 1])) == [torch.tensor(8), torch.tensor(8)]
        # loader kwargs
        for out in list(self.transform_5.train_apply(
            [1, 1, 1, 1],
            verbose=True,
            batch_size=2)
        ):
            assert out == torch.tensor(8)
        assert list(self.transform_5.train_apply(
            [1, 2, 1, 2],
            flatten=True,
            verbose=True,
            batch_size=2)
        ) == [torch.tensor(8), torch.tensor(12), torch.tensor(8), torch.tensor(12)]

    def test_context(self):
        assert self.transform_1.pd_mode is None
        with self.transform_1.pd_set_mode('eval'):
            assert self.transform_1.pd_mode is 'eval'
            assert self.transform_1.pd_preprocess.pd_mode == 'eval'
            assert self.transform_1.pd_forward.pd_mode == 'eval'
            assert self.transform_1.pd_postprocess.pd_mode == 'eval'

    def test_all_transforms_1(self):
        c = plus_one >> times_two >> times_two
        all_ = c._pd_all_transforms()
        assert set(all_) == set([plus_one, times_two, c])

    def test_all_transforms_2(self):
        c = plus_one >> times_two >> trans_with_globals
        all_ = c._pd_all_transforms()
        assert set(all_) == set([plus_one, times_two, c, trans_with_globals, plus])

    def test_save_and_load(self, tmp_path):
        self.transform_1.pd_save(tmp_path / 'test.padl')
        _ = pd.load(tmp_path / 'test.padl')
        self.transform_2.pd_save(tmp_path / 'test.padl', True)
        _ = pd.load(tmp_path / 'test.padl')
        self.transform_3.pd_save(tmp_path / 'test.padl', True)
        _ = pd.load(tmp_path / 'test.padl')
        self.transform_4.pd_save(tmp_path / 'test.padl', True)
        t4 = pd.load(tmp_path / 'test.padl')
        assert t4.infer_apply(1) == 4
        self.transform_5.pd_save(tmp_path / 'test.padl', True)
        t5 = pd.load(tmp_path / 'test.padl')
        assert t5.infer_apply(1) == torch.tensor(8)

    def test_getitem(self):
        assert isinstance(self.transform_5[0], pd.Transform)
        assert isinstance(self.transform_5[0:2], pd.Pipeline)
        assert isinstance(self.transform_5[0:2], pd.Compose)
        assert isinstance(self.transform_5['named_times_two'], pd.Transform)
        with pytest.raises(ValueError):
            self.transform_5['other_name']
        with pytest.raises(TypeError):
            self.transform_5[2.1]


class TestModel:
    @pytest.fixture(autouse=True, scope='class')
    def init(self, request):
        transform_1 = (
            plus_one
            >> Batchify()
            >> times_two
            >> Unbatchify()
            >> plus_one
        )
        transform_2 = (
            plus_one
            >> Batchify()
            >> times_two
            >> Unbatchify()
            >> plus_one
        ) - 'transform_2'
        request.cls.model_1 = (transform_1 / transform_2)
        request.cls.model_2 = (transform_1 + transform_2)
        request.cls.model_3 = (
            plus_one + times_two
            >> plus_one / Batchify()
            >> Batchify() / times_two
        )
        request.cls.model_4 = (
            plus_one + times_two
            >> Batchify()
            >> Polynomial(1, 0) / Identity()
            >> Unbatchify()
            >> plus_one / times_two
        ) - 'model_4'
        request.cls.model_5 = ~transform_1
        request.cls.model_6 = (
            Batchify()
            >> plus_one
            >> plus_one + times_two
        )
        request.cls.model_7 = (
            plus_one + times_two
            >> plus_one / Batchify()
            >> plus_one / plus_one
            >> Batchify() / times_two
            >> Unbatchify()
            >> plus_one / plus_one
        )

<<<<<<< HEAD
=======
    @pytest.fixture(scope='class')
    def to_tensor(self):
        return transform(lambda x: torch.tensor(x))

    @pytest.fixture(scope='class')
    def lin(self):
        return transform(torch.nn.Linear(2, 2))

    @pytest.fixture(scope='class')
    def post(self):
        return transform(lambda x: x.sum(-1).topk(1, -1).indices.item())

>>>>>>> fd3b935e
    def test_pprintt(self):
        self.model_1._repr_pretty_(PrettyMock, False)
        self.model_2._repr_pretty_(PrettyMock, False)
        self.model_3._repr_pretty_(PrettyMock, False)
        self.model_4._repr_pretty_(PrettyMock, False)
        self.model_5._repr_pretty_(PrettyMock, False)
        self.model_6._repr_pretty_(PrettyMock, False)

    def test_pd_preprocess(self):
        assert isinstance(self.model_1.pd_preprocess, pd.Parallel)
        assert isinstance(self.model_2.pd_preprocess, pd.Rollout)
        assert isinstance(self.model_4.pd_preprocess, pd.Compose)
        assert isinstance(self.model_5.pd_preprocess, pd.Map)
        assert isinstance(self.model_6.pd_preprocess, pd.Batchify)
        assert isinstance(self.model_7.pd_preprocess, pd.Compose)

    def test_pd_forward(self):
        assert isinstance(self.model_1.pd_forward, pd.Parallel)
        assert isinstance(self.model_2.pd_forward, pd.Parallel)
        assert isinstance(self.model_5.pd_forward, pd.Map)
        assert isinstance(self.model_6.pd_forward, pd.Compose)
        assert isinstance(self.model_7.pd_forward, pd.Compose)

    def test_pd_postprocess(self):
        assert isinstance(self.model_1.pd_postprocess, pd.Parallel)
        assert isinstance(self.model_2.pd_postprocess, pd.Parallel)
        assert isinstance(self.model_4.pd_postprocess, pd.Compose)
        assert isinstance(self.model_5.pd_postprocess, pd.Map)
        assert isinstance(self.model_6.pd_postprocess, pd.Identity)
        assert isinstance(self.model_7.pd_postprocess, pd.Compose)

    def test_infer_apply(self):
        assert self.model_1.infer_apply((5, 5)) == (13, 13)
        assert self.model_2.infer_apply(torch.tensor(5)) == (13, 13)
        assert self.model_3.infer_apply(5) == (7, 20)
        assert self.model_4.infer_apply(5) == (8, 20)
        assert self.model_5.infer_apply((5, 5)) == (13, 13)
        assert self.model_6.infer_apply(5) == (7, 12)
        assert self.model_7.infer_apply(5) == (9, 23)

    def test_eval_apply(self):
        assert list(self.model_1.eval_apply([(5, 5), (5, 5)])) == [(13, 13), (13, 13)]
        assert list(self.model_2.eval_apply(torch.tensor([5, 5]))) == [(13, 13), (13, 13)]
        assert list(self.model_3.eval_apply([5, 6])) == [(7, 20), (8, 24)]
        assert list(self.model_4.eval_apply([5, 6])) == [(8, 20), (9, 24)]
        assert list(self.model_5.eval_apply([(5, 5), (5, 5)])) == [(13, 13), (13, 13)]
        assert list(self.model_6.eval_apply([5, 6])) == [(7, 12), (8, 14)]
        assert list(self.model_7.eval_apply([5, 6])) == [(9, 23), (10, 27)]

    def test_train_apply(self):
        assert list(self.model_1.train_apply([(5, 5), (5, 5)])) == [(13, 13), (13, 13)]
        assert list(self.model_2.train_apply(torch.tensor([5, 5]))) == [(13, 13), (13, 13)]
        assert list(self.model_3.train_apply([5, 6])) == [(7, 20), (8, 24)]
        assert list(self.model_4.train_apply([5, 6])) == [(8, 20), (9, 24)]
        assert list(self.model_5.train_apply([(5, 5), (5, 5)])) == [(13, 13), (13, 13)]

    def test_save_and_load(self, tmp_path):
        pd.save(self.model_1, tmp_path / 'test.padl', compress=True, force_overwrite=True)
        m1 = pd.load(tmp_path / 'test.padl')
        assert m1.infer_apply((5, 5)) == (13, 13)
        pd.save(self.model_2, tmp_path / 'test.padl', compress=True, force_overwrite=True)
        m2 = pd.load(tmp_path / 'test.padl')
        assert m2.infer_apply(5) == (13, 13)
        pd.save(self.model_3, tmp_path / 'test1.padl', force_overwrite=True)
        m3 = pd.load(tmp_path / 'test1.padl')
        assert m3.infer_apply(5) == (7, 20)
        self.model_4.pd_save(tmp_path / 'test1.padl', force_overwrite=True)
        m4 = pd.load(tmp_path / 'test1.padl')
        assert m4.infer_apply(5) == (8, 20)
        self.model_5.pd_save(tmp_path / 'test1.padl', force_overwrite=True)
        m5 = pd.load(tmp_path / 'test1.padl')
        assert m5.infer_apply((5, 5)) == (13, 13)

    def test_pd_splits_compose(self, to_tensor, lin, post):
        t = (to_tensor >> batch
             >> (lin >> lin) + (lin >> lin) + (lin >> lin)
             >> (unbatch >> post) / (unbatch >> post) / (unbatch >> post)
        )
        t_preprocess = to_tensor >> batch
        t_forward = group((lin >> lin) + (lin >> lin) + (lin >> lin))
        t_postprocess = group((unbatch >> post) / (unbatch >> post) / (unbatch >> post))
        assert str(t.pd_preprocess) == str(t_preprocess)
        assert str(t.pd_forward) == str(t_forward)
        assert str(t.pd_postprocess) == str(t_postprocess)

    def test_pd_splits_compose_with_group(self, to_tensor, lin, post):
        t = (to_tensor >> batch
             >> group((lin >> lin) + (lin >> lin)) + (lin >> lin)
             >> group((unbatch >> post) / (unbatch >> post)) / (unbatch >> post)
        )
        t_preprocess = to_tensor >> batch
        t_forward = group(group((lin >> lin) + (lin >> lin)) + (lin >> lin))
        t_postprocess = group(group((unbatch >> post) / (unbatch >> post)) / (unbatch >> post))
        assert str(t.pd_preprocess) == str(t_preprocess)
        assert str(t.pd_forward) == str(t_forward)
        assert str(t.pd_postprocess) == str(t_postprocess)

    def test_pd_splits_parallel(self, to_tensor, lin):
        t = (((to_tensor >> batch >> lin) + (to_tensor >> batch >> lin))
             / ((to_tensor >> batch) + (to_tensor >> batch))
        ) - 'name'
        g = t / Identity()
        t_preprocess = group(group((to_tensor >> batch) + (to_tensor >> batch)) /
                             group((to_tensor >> batch) + (to_tensor >> batch)))
        g_preprocess = group(t_preprocess / Identity())
        t_forward = group(group(lin / lin) / Identity())
        g_forward = group(t_forward / Identity())
        assert str(t.pd_preprocess) == str(t_preprocess)
        assert str(g.pd_preprocess) == str(g_preprocess)
        assert str(t.pd_forward) == str(t_forward)
        assert str(g.pd_forward) == str(g_forward)

    def test_pd_splits_rollout(self, to_tensor, lin):
        t = ((to_tensor >> batch >> lin) / (to_tensor >> batch >> lin)
             + (to_tensor >> batch) / (to_tensor >> batch)
        ) - 'name'
        g = t + Identity()
        t_preprocess = group(group(to_tensor / to_tensor) + group(to_tensor / to_tensor))
        g_preprocess = group(t_preprocess + Identity())
        t_forward = group(group(lin / lin) / Identity())
        g_forward = group(t_forward / Identity())
        assert str(t.pd_preprocess) == str(t_preprocess)
        assert str(g.pd_preprocess) == str(g_preprocess)
        assert str(t.pd_forward) == str(t_forward)
        assert str(g.pd_forward) == str(g_forward)


class TestFunctionTransform:
    @pytest.fixture(autouse=True, scope='class')
    def init(self, request):
        request.cls.transform_1 = plus_one
        request.cls.transform_2 = get_info
        request.cls.transform_3 = plus_global

    def test_pd_preprocess(self):
        assert isinstance(self.transform_1.pd_preprocess, pd.Identity)

    def test_pd_forward(self):
        assert isinstance(self.transform_1.pd_forward, pd.FunctionTransform)

    def test_pd_postprocess(self):
        assert isinstance(self.transform_1.pd_postprocess, pd.Identity)

    def test_infer_apply(self):
        assert self.transform_1.infer_apply(5) == 6
        assert self.transform_3.infer_apply(5) == 10

    def test_eval_apply(self):
        out = list(self.transform_1.eval_apply([5, 6]))
        assert len(out) == 2
        assert out[0] == 6
        assert out[1] == 7
        out = list(self.transform_2.eval_apply([{'info': 'hello'}, {'info': 'dog'}]))
        assert len(out) == 2
        assert out[0] == 'hello'
        assert out[1] == 'dog'

    def test_context(self):
        assert self.transform_1.pd_mode is None
        with self.transform_1.pd_set_mode('infer'):
            assert self.transform_1.pd_mode is 'infer'
            assert self.transform_1.pd_preprocess.pd_mode == 'infer'
            assert self.transform_1.pd_forward.pd_mode == 'infer'
            assert self.transform_1.pd_postprocess.pd_mode == 'infer'

    def test_all_transforms(self):
        all_ = trans_with_globals._pd_all_transforms()
        assert set(all_) == set([plus, times_two, trans_with_globals])

    def test_pd_to(self):
        self.transform_1.pd_to('cpu')
        assert self.transform_1.pd_device == 'cpu'

    def test_save_and_load(self, tmp_path):
        self.transform_1.pd_save(tmp_path / 'test.padl', True)
        t1 = pd.load(tmp_path / 'test.padl')
        assert t1.infer_apply(5) == 6
        self.transform_2.pd_save(tmp_path / 'test.padl', True)
        _ = pd.load(tmp_path / 'test.padl')
        self.transform_3.pd_save(tmp_path / 'test.padl', True)
        t3 = pd.load(tmp_path / 'test.padl')
        assert t3.infer_apply(5) == 10


def test_name():
    assert (plus_one - 'p1')._pd_name == 'p1'
    assert plus_one._pd_name is None


class TestTransformDeviceCheck:
    @pytest.fixture(autouse=True, scope='class')
    def init(self, request):
        request.cls.transform_1 = Batchify() >> (plus_one >> times_two) >> times_two
        request.cls.transform_2 = Batchify() >> plus_one >> (times_two >> times_two)

    def test_device_check(self):
        self.transform_1.pd_to('gpu')
        self.transform_1.transforms[1].pd_to('cpu')

        assert self.transform_1.pd_forward_device_check()

        self.transform_2.pd_to('gpu')
        assert self.transform_2.pd_forward_device_check()


class TestClassTransform:
    @pytest.fixture(autouse=True, scope='class')
    def init(self, request):
        request.cls.transform_1 = transform(SimpleClass)(2)
        request.cls.transform_2 = SimpleClassTransform(2)
        dic = {s: i for i, s in enumerate('abcdefghijklmnop')}
        request.cls.transform_3 = ClassLookup(dic=value(dic))
        request.cls.dic = dic

    def test_infer_apply(self):
        assert self.transform_1.infer_apply(1) == 3
        assert self.transform_2.infer_apply(1) == 3
        assert self.transform_3.infer_apply('abc') == [0, 1, 2]

    def test_save_and_load(self, tmp_path):
        self.transform_1.pd_save(tmp_path / 'test')
        t1 = pd.load(tmp_path / 'test.padl')
        assert t1.infer_apply(1) == 3
        self.transform_2.pd_save(tmp_path / 'test.padl', True)
        t2 = pd.load(tmp_path / 'test.padl')
        assert t2.infer_apply(1) == 3
        self.transform_3.pd_save(tmp_path / 'test.padl', True)
        t3 = pd.load(tmp_path / 'test.padl')
        assert t3.dic == self.dic
        assert t3.infer_apply('abc') == [0, 1, 2]

    def test_stored_arguments(self):
        c = ClassTransformWithManyArguments(1, 2, 3, 4, 5)
        assert c._pd_arguments == OrderedDict([('a', 1), ('b', 2), ('args', (3, 4, 5))])


class TestTorchModuleTransform:
    @pytest.fixture(autouse=True, scope='class')
    def init(self, request):
        request.cls.transform_1 = Polynomial(2, 3)

    def test_output(self):
        output = self.transform_1(1)
        assert output == 2

    def test_infer_apply(self):
        assert self.transform_1.infer_apply(1)

    def test_device(self):
        self.transform_1.pd_to('cpu')
        device = next(self.transform_1.pd_layers[0].parameters()).device.type
        assert device == 'cpu'

    def test_pd_layers(self):
        assert len(self.transform_1.pd_layers) > 0

    def test_pd_parameters(self):
        params = list(self.transform_1.pd_parameters())
        assert len(params) == 2

    def test_save_and_load(self, tmp_path):
        self.transform_1.pd_save(tmp_path / 'test.padl')
        t1 = pd.load(tmp_path / 'test.padl')
        assert t1.infer_apply(1) == 2


class TestClassInstance:
    @pytest.fixture(autouse=True, scope='class')
    def init(self, request):
        request.cls.transform_1 = transform(SimpleClass(1))
        request.cls.transform_2 = transform(PolynomialClass(1, 2))

    def test_wrap(self):
        assert isinstance(self.transform_1, SimpleClass)
        assert isinstance(self.transform_1, pd.Transform)
        assert isinstance(self.transform_2, PolynomialClass)
        assert isinstance(self.transform_2, pd.Transform)

    def test_infer_apply(self):
        assert self.transform_1.infer_apply(1) == 2
        assert self.transform_2.infer_apply(1) == 2

    def test_eval_apply(self):
        assert list(self.transform_1.eval_apply([1])) == [2]
        assert list(self.transform_2.eval_apply([2])) == [6]

    def test_train_apply(self):
        assert list(self.transform_1.train_apply([1])) == [2]
        assert list(self.transform_2.train_apply([2])) == [6]

    def test_print(self):
        assert str(self.transform_1)
        assert str(self.transform_2)

    def test_pd_layers(self):
        assert len(self.transform_2.pd_layers) > 0

    def test_pd_parameters(self):
        params = list(self.transform_2.pd_parameters())
        assert len(params) == 2

    def test_save_and_load(self, tmp_path):
        self.transform_1.pd_save(tmp_path / 'test.padl')
        t1 = pd.load(tmp_path / 'test.padl')
        assert t1.infer_apply(1) == 2
        self.transform_2.pd_save(tmp_path / 'test.padl', True)
        t2 = pd.load(tmp_path / 'test.padl')
        assert t2.infer_apply(1) == 2

    def test_long_list(self):
        import tests.material.long_list


class TestComposeWithComments:
    def test_lambda_1(self):
        # should not fail
        t = (
            transform(lambda x: x)
        #
            >> transform(lambda x: x)
        )

    def test_lambda_2(self):
        # should not fail
        t = (
            transform(lambda x: x)
            #
            >> transform(lambda x: x)
        )

    def test_identity(self):
        # should not fail
        t = (
            Identity()
        #
            >> transform(lambda x: x)
        )

    def test_function_1(self, tmp_path):
        t = (
            Identity()
            #
            >> transform(simple_func)
        )

        t.pd_save(tmp_path)

    def test_function_2(self, tmp_path):
        t = (
            Identity()
        #
            >> transform(simple_func)
        )

        t.pd_save(tmp_path)


class TestAssertNoDoubleBatch:
    def test_double_1(self):
        with pytest.raises(AssertionError):
            t = plus_one >> batch >> batch
            t.pd_forward

    def test_double_2(self):
        with pytest.raises(AssertionError):
            t = plus_one >> plus_one + batch >> plus_one >> batch >> plus_one
            t.pd_forward

    def test_double_3(self):
        with pytest.raises(AssertionError):
            t = plus_one >> plus_one + batch >> plus_one >> batch + plus_one >> plus_one
            t.pd_forward

    def test_double_4(self):
        with pytest.raises(AssertionError):
            t = plus_one >> plus_one / batch >> batch + plus_one >> plus_one
            t.pd_forward

    def test_no_double(self):
        t = plus_one >> plus_one / batch >> batch / plus_one >> plus_one
        t.pd_forward<|MERGE_RESOLUTION|>--- conflicted
+++ resolved
@@ -1,11 +1,7 @@
 from collections import OrderedDict
 import pytest
 import torch
-<<<<<<< HEAD
-from padl import transforms as pd, transform, Identity, batch
-=======
 from padl import transforms as pd, transform, Identity, batch, unbatch, group
->>>>>>> fd3b935e
 from padl.transforms import Batchify, Unbatchify
 from padl.dumptools.serialize import value
 from collections import namedtuple
@@ -382,8 +378,6 @@
         self.transform_4._repr_pretty_(PrettyMock, False)
         self.transform_5._repr_pretty_(PrettyMock, False)
         self.transform_6._repr_pretty_(PrettyMock, False)
-<<<<<<< HEAD
-=======
 
     def test_identity_split(self):
         new_iden = Identity() - 'new_name'
@@ -397,7 +391,6 @@
             >> plus
         )
         assert str(test.pd_forward) == str(new_iden + new_iden >> plus)
->>>>>>> fd3b935e
 
     def test_output(self):
         in_ = 123
@@ -606,8 +599,6 @@
             >> plus_one / plus_one
         )
 
-<<<<<<< HEAD
-=======
     @pytest.fixture(scope='class')
     def to_tensor(self):
         return transform(lambda x: torch.tensor(x))
@@ -620,7 +611,6 @@
     def post(self):
         return transform(lambda x: x.sum(-1).topk(1, -1).indices.item())
 
->>>>>>> fd3b935e
     def test_pprintt(self):
         self.model_1._repr_pretty_(PrettyMock, False)
         self.model_2._repr_pretty_(PrettyMock, False)
