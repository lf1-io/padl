import ast
from textwrap import dedent

import pytest

from padl.dumptools import symfinder, ast_utils, sourceget


def test_annassign():
    source = dedent('''
        a: int = 1
    ''')
    code, node, name = symfinder.find_in_source('a', source)
    assert code == 'a: int = 1'
    assert isinstance(node, ast.AnnAssign)
    assert name == 'a'

<<<<<<< HEAD
    scoped_name = symfinder.ScopedName('a', None, 0)
    code, node, name = symfinder.find_scopedname_in_source(scoped_name, source)
    assert code == 'a: int = 1'
    assert isinstance(node, ast.AnnAssign)
    assert name == 'a'


class TestFindScopedNameInSource:
    def test_simple(self):
        source = dedent('''
            a = 1
            b = a
            a = b
            ''')
        scoped_name = symfinder.ScopedName('a', '__main__')
        snippet, node, name = symfinder.find_scopedname_in_source(scoped_name, source)
        assert snippet == 'a = b'
        assert isinstance(node, ast.Assign)
        assert name.scope == '__main__'
        pos = ast_utils.get_position(source, node)
        assert name.pos == (pos.lineno, pos.col_offset)

    def test_above_line(self):
        source = dedent('''
            a = 1
            b = a
            a = b
            ''')
        scoped_name = symfinder.ScopedName('a', '__main__', (4, 0))
        snippet, node, name = symfinder.find_scopedname_in_source(scoped_name, source)
        assert snippet == 'a = 1'
        assert isinstance(node, ast.Assign)
        assert name.scope == '__main__'
        pos = ast_utils.get_position(source, node)
        assert name.pos == (pos.lineno, pos.col_offset)


class TestFindScopedNameInIpython:
    def test_simple(self, monkeypatch):
        def _ipython_history():
            return [
                dedent('''
                    a = 1
                    b = a
                '''),
                dedent('''
                    a = b
                ''')
            ]
        monkeypatch.setattr(sourceget, '_ipython_history', _ipython_history)
        scoped_name = symfinder.ScopedName('a', '__main__')
        snippet, node, name = symfinder.find_scopedname_in_ipython(scoped_name)
        assert snippet == 'a = b'
        assert isinstance(node, ast.Assign)
        assert name.scope == '__main__'
        pos = ast_utils.get_position(_ipython_history()[1], node)
        assert name.pos == (pos.lineno, pos.col_offset)
        assert name.cell_no == 1

    def test_second_cell(self, monkeypatch):
        def _ipython_history():
            return [
                dedent('''
                    a = 1
                    b = a
                '''),
                dedent('''
                    a = b
                ''')
            ]
        monkeypatch.setattr(sourceget, '_ipython_history', _ipython_history)
        scoped_name = symfinder.ScopedName('a', '__main__', cell_no=1)
        snippet, node, name = symfinder.find_scopedname_in_ipython(scoped_name)
        assert snippet == 'a = 1'
        assert isinstance(node, ast.Assign)
        assert name.scope == '__main__'
        pos = ast_utils.get_position(_ipython_history()[0], node)
        assert name.pos == (pos.lineno, pos.col_offset)
        assert name.cell_no == 0
=======

class Test_GetCallSignature:
    def test_pos_args(self):
        pos, kw, star_args, star_kwargs = symfinder._get_call_signature('f(1, 2, "3", x)')
        assert pos == ['1', '2', '"3"', 'x']

    def test_kw_args(self):
        pos, kw, star_args, star_kwargs = symfinder._get_call_signature('f(x=1, y=2, z="3", a=x)')
        assert kw == {'x': '1', 'y': '2', 'z': '"3"', 'a': 'x'}

    def test_pos_and_kw_args(self):
        pos, kw, star_args, star_kwargs = symfinder._get_call_signature('f(1, 2, "3", x, x=1, y=2, z="3", a=x)')
        assert pos == ['1', '2', '"3"', 'x']
        assert kw == {'x': '1', 'y': '2', 'z': '"3"', 'a': 'x'}

    def test_star_args(self):
        pos, kw, star_args, star_kwargs = symfinder._get_call_signature('f(*[1, 2, 3])')
        assert star_args == '[1, 2, 3]'

    def test_star_kwargs(self):
        pos, kw, star_args, star_kwargs = symfinder._get_call_signature('f(**{"a": 1})')
        assert star_kwargs == '{"a": 1}'
>>>>>>> 505d1b1d
<|MERGE_RESOLUTION|>--- conflicted
+++ resolved
@@ -10,12 +10,6 @@
     source = dedent('''
         a: int = 1
     ''')
-    code, node, name = symfinder.find_in_source('a', source)
-    assert code == 'a: int = 1'
-    assert isinstance(node, ast.AnnAssign)
-    assert name == 'a'
-
-<<<<<<< HEAD
     scoped_name = symfinder.ScopedName('a', None, 0)
     code, node, name = symfinder.find_scopedname_in_source(scoped_name, source)
     assert code == 'a: int = 1'
@@ -95,7 +89,7 @@
         pos = ast_utils.get_position(_ipython_history()[0], node)
         assert name.pos == (pos.lineno, pos.col_offset)
         assert name.cell_no == 0
-=======
+
 
 class Test_GetCallSignature:
     def test_pos_args(self):
@@ -117,5 +111,4 @@
 
     def test_star_kwargs(self):
         pos, kw, star_args, star_kwargs = symfinder._get_call_signature('f(**{"a": 1})')
-        assert star_kwargs == '{"a": 1}'
->>>>>>> 505d1b1d
+        assert star_kwargs == '{"a": 1}'