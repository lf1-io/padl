--- conflicted
+++ resolved
@@ -2,9 +2,6 @@
 *.pyc
 .idea
 *.ipynb
-<<<<<<< HEAD
 .venv
 venv
-=======
-.shu/
->>>>>>> 534ade35
+.shu/