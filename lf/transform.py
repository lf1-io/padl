--- conflicted
+++ resolved
@@ -480,32 +480,14 @@
         )
         return loader
 
-<<<<<<< HEAD
-    def infer_apply(self, arg):
-        """Call transform within the infer context
-
-        :param arg: argument used to call transform
-=======
     def infer_apply(self, arg):  # TODO: *arg? **kwarg?
         """Call transform within the infer context.
 
         This expects a single argument and returns a single output.
->>>>>>> 0f983f1c
         """
         with self.lf_set_stage('infer'), torch.no_grad():
             return self._lf_call_transform(arg)
 
-<<<<<<< HEAD
-    def eval_apply(self, arg, loader_kwargs=None, verbose=False, flatten=False):
-        """Call transform within the eval context
-
-        :param arg: argument used to call transform
-        :param loader_kwargs: key word arguments to pass to the dataloader
-        :param verbose: if *True* show a progress bar
-        :param flatten: if *True* flatten the output
-        """
-        return self._lf_callyield(arg, 'eval', loader_kwargs=loader_kwargs,
-=======
     def eval_apply(self, args: Iterable, loader_kwargs: Optional[dict] = None,
                    verbose: bool = False, flatten: bool = False):
         """Call transform within the eval context.
@@ -519,18 +501,12 @@
         :param flatten: If *True*, flatten the output.
         """
         return self._lf_callyield(args, 'eval', loader_kwargs=loader_kwargs,
->>>>>>> 0f983f1c
                                   verbose=verbose, flatten=flatten)
 
-    def train_apply(self, arg, loader_kwargs=None, verbose=False, flatten=False):
-        """Call transform within the train context
-
-<<<<<<< HEAD
-        :param arg: argument used to call transform
-        :param loader_kwargs: key word arguments to pass to the dataloader
-        :param verbose: if *True* show a progress bar
-        :param flatten: if *True* flatten the output"""
-=======
+    def train_apply(self, args: Iterable, loader_kwargs: Optional[dict] = None,
+                    verbose: bool = False, flatten: bool = False):
+        """Call transform within the train context.
+
         This expects an iterable input and returns a generator.
 
         :param args: The arguments - an iterable (e.g. list) of inputs.
@@ -539,8 +515,7 @@
         :param verbose: If *True*, print progress bar.
         :param flatten: If *True*, flatten the output.
         """
->>>>>>> 0f983f1c
-        return self._lf_callyield(arg, 'train', loader_kwargs=loader_kwargs,
+        return self._lf_callyield(args, 'train', loader_kwargs=loader_kwargs,
                                   verbose=verbose, flatten=flatten)
 
 
@@ -1038,10 +1013,10 @@
         self._lf_component = {'postprocess'}
 
     def __call__(self, args):
-        assert self.lf_stage is not None,\
+        assert Transform.lf_stage is not None,\
             'Stage is not set, use infer_apply, eval_apply or train_apply'
 
-        if self.lf_stage != 'infer':
+        if Transform.lf_stage != 'infer':
             return args
         if isinstance(args, tuple):
             return tuple([self(x) for x in args])
@@ -1064,10 +1039,10 @@
         self._lf_component = {'preprocess'}
 
     def __call__(self, args):
-        assert self.lf_stage is not None,\
+        assert Transform.lf_stage is not None,\
             'Stage is not set, use infer_apply, eval_apply or train_apply'
 
-        if self.lf_stage != 'infer':
+        if Transform.lf_stage != 'infer':
             return args
         if type(args) in {tuple, list}:
             return tuple([self(x) for x in args])
