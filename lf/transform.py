--- conflicted
+++ resolved
@@ -8,11 +8,7 @@
 from itertools import chain
 from pathlib import Path
 import types
-<<<<<<< HEAD
 from typing import Iterable, List, Literal, Optional, Set, Tuple, Union, Iterator
-=======
-from typing import Iterable, List, Literal, Optional, Set, Tuple, Union
->>>>>>> e282904c
 from warnings import warn
 
 import numpy as np
@@ -575,17 +571,12 @@
             var_transforms = {}
         return var_transforms.get(self, self._lf_call)
 
-<<<<<<< HEAD
     def _lf_title(self):
         return self._lf_call
-
-    def lf_all_transforms(self):
-        res = [self]
-=======
+        
     @property
     def lf_direct_subtransforms(self):
         # pylint: disable=no-self-use
->>>>>>> e282904c
         globals_dict, nonlocals_dict = self._lf_closurevars
         for v in chain(self.__dict__.values(), globals_dict.values(), nonlocals_dict.values()):
             if isinstance(v, Transform):
@@ -1167,27 +1158,17 @@
         return args
 
 
-<<<<<<< HEAD
 class Unbatchify(BuiltinTransform):
     """Mark start of postprocessing
 
     Unbatchify removes batch dimension (inverse of Batchify) and moves the input tensors to 'cpu'.
-=======
-class Unbatchify(ClassTransform):
-    """Remove batch dimension (inverse of Batchify).
->>>>>>> e282904c
 
     :param dim: batching dimension
     :param cpu: if true, moves output to cpu after unbatchify
     """
 
-<<<<<<< HEAD
     def __init__(self, dim=0, cpu=True):
-        super().__init__('lf.Unbatchify()')
-=======
-    def __init__(self, dim=0):
         super().__init__()
->>>>>>> e282904c
         self.dim = dim
         self._lf_component = {'postprocess'}
         self.cpu = cpu
@@ -1214,18 +1195,12 @@
         raise TypeError('only tensors and tuples of tensors recursively supported...')
 
 
-<<<<<<< HEAD
 class Batchify(BuiltinTransform):
     """Mark end of preprocessing.
 
     Bachify adds batch dimension at *dim*. During inference, this unsqueezes tensors and,
     recursively, tuples thereof. Batchify also moves the input tensors to device specified
     for the transform.
-=======
-class Batchify(ClassTransform):
-    """Add a batch dimension at dimension *dim*. During inference, this unsqueezes
-    tensors and, recursively, tuples thereof.
->>>>>>> e282904c
 
     :param dim: batching dimension
     """
