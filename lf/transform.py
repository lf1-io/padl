--- conflicted
+++ resolved
@@ -63,21 +63,12 @@
         return Compose([self, other])
 
     def __add__(self, other: "Transform") -> "Rollout":
-<<<<<<< HEAD
         """ Rollout with *other*. """
         return Rollout([self, other])
 
     def __truediv__(self, other: "Transform") -> "Parallel":
         """ Parallel with *other*. """
         return Parallel([self, other])
-=======
-        """Rollout with *other*. """
-        return Rollout([self, other], inspector.caller_info())
-
-    def __truediv__(self, other: "Transform") -> "Parallel":
-        """Parallel with *other*. """
-        return Parallel([self, other], inspector.caller_info())
->>>>>>> c07b0ac4
 
     def __sub__(self, transform_name: str) -> "Transform":
         """Name the Transform"""
@@ -503,9 +494,6 @@
 
 
 class FunctionTransform(AtomicTransform):
-<<<<<<< HEAD
-    def __init__(self, function, call_info, lf_name=None, call=None):
-=======
     """Function Transform
 
     :param function: function to call
@@ -513,8 +501,7 @@
     :param name: name of the transform
     :param call:
     """
-    def __init__(self, function, call_info, name=None, call=None):
->>>>>>> c07b0ac4
+    def __init__(self, function, call_info, lf_name=None, call=None):
         if call is None:
             call = function.__name__
         super().__init__(call=call, call_info=call_info, lf_name=lf_name)
@@ -561,18 +548,10 @@
     """
     op = NotImplemented
 
-<<<<<<< HEAD
-    def __init__(self, transforms, call_info=None, lf_name=None, group=False):
+    def __init__(self, transforms, call_info=None, lf_name=None, lf_group=False):
         super().__init__(call_info, lf_name)
 
-        self._lf_group = True if lf_name is not None else group
-=======
-    def __init__(self, transforms, call_info, name=None, lf_group=False):
-        super().__init__(call_info, name)
-
-        self._lf_group = True if name is not None else lf_group
->>>>>>> c07b0ac4
-
+        self._lf_group = True if lf_name is not None else lf_group
         self._lf_preprocess = None
         self._lf_forward = None
         self._lf_postprocess = None
@@ -808,13 +787,8 @@
     """
     op = '+'
 
-<<<<<<< HEAD
-    def __init__(self, transforms, call_info, lf_name=None, group=False):
-        super().__init__(transforms, call_info, lf_name=lf_name, group=group)
-=======
-    def __init__(self, transforms, call_info, name=None, lf_group=False):
-        super().__init__(transforms, call_info, name=name, lf_group=lf_group)
->>>>>>> c07b0ac4
+    def __init__(self, transforms, call_info, lf_name=None, lf_group=False):
+        super().__init__(transforms, call_info, lf_name=lf_name, lf_group=lf_group)
         self.lf_keys = self._lf_get_keys(self.transforms)
         self._lf_output_format = namedtuple('namedtuple', self.lf_keys)
 
@@ -885,13 +859,8 @@
     """
     op = '/'
 
-<<<<<<< HEAD
-    def __init__(self, transforms, call_info, lf_name=None, group=False):
-        super().__init__(transforms, call_info=call_info, lf_name=lf_name, group=group)
-=======
-    def __init__(self, transforms, call_info, name=None, lf_group=False):
-        super().__init__(transforms, call_info=call_info, name=name, lf_group=lf_group)
->>>>>>> c07b0ac4
+    def __init__(self, transforms, call_info, lf_name=None, lf_group=False):
+        super().__init__(transforms, call_info=call_info, lf_name=lf_name, lf_group=lf_group)
         self.lf_keys = self._lf_get_keys(self.transforms)
         self._lf_output_format = namedtuple('namedtuple', self.lf_keys)
 
@@ -937,16 +906,11 @@
         return self._lf_forward
 
 
-<<<<<<< HEAD
 class Identity(ClassTransform):
-    """Do nothing."""
-=======
-class Identity(Transform):
     """Do nothing.
 
     :param name: name of the transform
     """
->>>>>>> c07b0ac4
 
     def __init__(self, lf_name=None):
         super().__init__(lf_name=lf_name)
