--- conflicted
+++ resolved
@@ -1073,13 +1073,9 @@
 
 
 class Unbatchify(BuiltinTransform):
-<<<<<<< HEAD
     """Mark start of postprocessing
 
     Unbatchify removes batch dimension (inverse of Batchify) and moves the input tensors to 'cpu'.
-=======
-    """Remove batch dimension (inverse of Batchify).
->>>>>>> 95197bba
 
     :param dim: batching dimension
     """
@@ -1104,17 +1100,12 @@
 
 
 class Batchify(BuiltinTransform):
-<<<<<<< HEAD
     """Mark end of preprocessing.
 
     Bachify adds batch dimension at *dim*. During inference, this unsqueezes tensors and,
     recursively, tuples thereof. Batchify also moves the input tensors to device specified
     for the transform.
-=======
-    """Add a batch dimension at dimension *dim*. During inference, this unsqueezes
-    tensors and, recursively, tuples thereof.
->>>>>>> 95197bba
-
+    
     :param dim: batching dimension
     """
 
