"""The Transform class and some of its children. """
import ast
from collections import Counter, namedtuple
import contextlib
import inspect
from pathlib import Path
import types
from typing import List, Union

import numpy as np
import torch
from torch.utils.data import DataLoader
from tqdm import tqdm

from lf.data import SimpleIterator
from lf.dumptools import var2mod, thingfinder, inspector


class _Notset:
    pass


_notset = _Notset()


def _isinstance_of_namedtuple(arg):
    """Check if input is instance of namedtuple"""
    typ = type(arg)
    base = typ.__bases__
    if len(base) != 1 or base[0] != tuple:
        return False
    fields = getattr(typ, '_fields', None)
    if not isinstance(fields, tuple):
        return False
    return all(isinstance(field, str) for field in fields)


class Transform:
    """Transform base class.

    :param call_info:
    :param name: name of the transform
    """
    _lf_stage = None

    def __init__(self, call_info, name=None):
        self._lf_call_info = call_info
        self._lf_varname = _notset
        self._lf_name = name
        self._lf_mapdevice = {'gpu'}
        self._lf_device = 'gpu'
        self._lf_layers = None

    @property
    def lf_name(self):
        if self._lf_name is None:
            return self.lf_varname()
        return self._lf_name

    def __rshift__(self, other):
        return Compose([self, other], inspector.caller_info())

    def __add__(self, other: "Transform") -> "Rollout":
        """Rollout with *other*. """
        return Rollout([self, other], inspector.caller_info())

    def __truediv__(self, other: "Transform") -> "Parallel":
        """Parallel with *other*. """
        return Parallel([self, other], inspector.caller_info())

    def __sub__(self, transform_name: str) -> "Transform":
        """Name the Transform"""
        return self.lf_clone(lf_name=transform_name)

    def lf_clone(self, **kwargs):
        """Clone Transform"""
        return NotImplemented

    def lf_pre_save(self, path, i):
        """Method that is called on each transform before saving.

        :param path: The save path.
        :param i: Subtransform index.
        """

    def lf_post_load(self, path, i):
        """Method that is called on each transform after loading.

        :param path: The save path.
        :param i: Subtransform index.
        """

    def lf_save(self, path):
        """Save the transform to *path*. """
        path = Path(path)
        path.mkdir(exist_ok=True)
        for i, subtrans in enumerate(self.lf_all_transforms_with_globals()):
            subtrans.lf_pre_save(path, i)
        with open(path / 'transform.py', 'w') as f:
            f.write(self.lf_dumps())

    def _lf_codegraph_startnode(self, name):
        """Build the start-code-node - the node with the source needed to create *self* as "name".
        (in the scope where *self* was originally created).
        """
        start_source = f'{name or "_lf_dummy"} = {self.lf_evaluable_repr()}'
        start_node = ast.parse(start_source)
        start_globals = {
            (var, self._lf_call_info.scope)  # this should be the current scope ...?
            for var in var2mod.find_globals(start_node)
        }
        return var2mod.CodeNode(
            source=start_source,
            ast_node=start_node,
            globals_=start_globals
        )

    def _lf_build_codegraph(self, graph=None, scopemap=None, name=None, scope=None):
        if graph is None:
            graph = {}
        if scopemap is None:
            scopemap = {}

        try:
            if self._lf_call == name:
                name = None
        except AttributeError:
            pass

        # build the start node ->
        start = self._lf_codegraph_startnode(name)
        # <-

        globals_dict = self._lf_call_info.globals
        all_vars_dict = {**globals_dict, **self._lf_call_info.nonlocals}

        # find dependencies
        todo = {*start.globals_}
        while todo and (next_ := todo.pop()):
            # we know this already - go on
            if next_ in scopemap:
                continue

            next_var, next_scope = next_

            # see if the object itself knows how to generate its codegraph
            try:
                if len(next_scope) > 0:
                    next_obj = all_vars_dict[next_var]
                else:
                    next_obj = globals_dict[next_var]
                next_obj._lf_build_codegraph(graph, scopemap, next_var)
            except (KeyError, AttributeError):
                pass
            else:
                print(next_var, 'can deal with itself')
                continue

            # find how next_var came into being
            (source, node), scope = thingfinder.find_in_scope(next_var, next_scope)
            scopemap[next_var, next_scope] = scope

            # find dependencies
            globals_ = {
                (var, scope)
                for var in var2mod.find_globals(node)
            }
            graph[next_var, scope] = var2mod.CodeNode(source=source, globals_=globals_,
                                                      ast_node=node)
            todo.update(globals_)
        # find dependencies done

        if name is not None:
            assert scope is not None
            graph[name, scope] = start
            scopemap[name, scope] = scope

        return graph, scopemap

    def lf_evaluable_repr(self, indent=0, var_transforms=None):
        """Return a string that if evaluated *in the same scope where the transform was created*
        creates the transform. """
        return NotImplemented

    def lf_all_transforms(self):
        return NotImplemented

    def lf_all_transforms_with_globals(self):
        # TODO: make work with scopes
        res = self.lf_all_transforms()
        graph, _ = self._lf_build_codegraph()
        all_globals = set()
        for v in graph.values():
            all_globals.update(v.globals_)
        for g in all_globals:
            gobj = self._lf_call_info.module.__dict__[g]
            if gobj is self:
                continue
            self._lf_all_transforms_with_globals(gobj, res)
        return res

    @staticmethod
    def _lf_all_transforms_with_globals(x, res):
        if isinstance(x, str):
            return
        if isinstance(x, Transform):
            for child_transform in x.lf_all_transforms():
                if child_transform not in res:
                    res.append(child_transform)
        try:
            for t in x:
                Transform._lf_all_transforms_with_globals(t, res)
        except TypeError:
            pass

    def lf_dumps(self):
        """Dump the transform as python code. """
        scope = thingfinder.Scope.toplevel(inspector.caller_module())
        graph, scopemap = self._lf_build_codegraph(name='_lf_main', scope=scope)
        unscoped = var2mod.unscope_graph(graph, scopemap)
        return var2mod.dumps_graph(unscoped)

    def lf_repr(self, indent=0):
        varname = self.lf_varname()
        evaluable_repr = self.lf_evaluable_repr()
        if varname is None or varname == evaluable_repr:
            return f'{evaluable_repr}'
        return f'{evaluable_repr} [{varname}]'

    def __repr__(self):
        return self.lf_repr()

    def _lf_find_varname(self, scopedict):
        try:
            return [
                k for k, v in scopedict.items()
                if v is self and not k.startswith('_')
            ][0]
        except IndexError:
            return None

    def lf_varname(self, scopedict=None):
        """The transform's variable name. """
        if self._lf_varname is _notset:
            if scopedict is None:
                scopedict = self._lf_call_info.module.__dict__
            self._lf_varname = self._lf_find_varname(scopedict)
        return self._lf_varname

    def lf_set_varname(self, val):
        self._lf_varname = val

    def __call__(self, arg):
        return NotImplementedError

    def _lf_call_transform(self, arg):
        """Call transform with possibility to pass multiple arguments"""
        signature_parameters = inspect.signature(self).parameters
        if len(signature_parameters) == 1:
            return self(arg)
        return self(*arg)

    def _lf_callyield(self, args, stage, loader_kwargs=None, verbose=False, flatten=False):
        """Create a data loader and run preprocessing, forward, and postprocessing steps.

        :param args: Arguments to call with.
        :param loader_kwargs: data loader keyword arguments
        :param verbose: if *True* print progress bar
        :param flatten: flatten the output
        """
        assert stage in ('eval', 'train'), '_lf_callyield can only be used with stage eval or train'

        if stage == 'eval':
            torch_context = torch.no_grad()
        else:
            torch_context = contextlib.suppress()

        with self.lf_set_stage(stage), torch_context:
            preprocess = self.lf_preprocess
            forward = self.lf_forward
            post = self.lf_postprocess

            use_preprocess = not preprocess.lf_is_identity
            use_post = not post.lf_is_identity
            use_forward = not forward.lf_is_identity

            if use_preprocess:
                iterator = SimpleIterator(
                    args,
                    self.lf_preprocess.lf_to('cpu')._lf_call_transform
                )
                if loader_kwargs is None:
                    loader_kwargs = {}
                loader = self._lf_get_loader(iterator=iterator, loader_kwargs=loader_kwargs)
            else:
                loader = args

            pbar = None
            if verbose:
                if flatten:
                    pbar = tqdm(total=len(args))
                else:
                    loader = tqdm(loader, total=len(loader))

            for batch in loader:
                if use_forward:
                    output = forward._lf_call_transform(batch)
                else:
                    output = batch

                if use_post:
                    # TODO: unbatch not needed anymore since it is part of the post transform (Issue 19)
                    # output = unbatch(output)
                    # output = [
                    #     post._lf_call_transform(output[i])
                    #     for i in range(len(output))
                    # ]
                    output = post._lf_call_transform(output)

                if flatten:
                    # TODO Should we put the unbatch step inside of _yield_flatten_data?
                    # if not use_post:
                    #     output = unbatch(output)
                    yield from self._yield_flatten_data(output, verbose, pbar)
                    continue

                yield output

    @property
    def lf_device(self):
        """Return the device"""
        return self._lf_device

    @property
    def lf_mapdevice(self):
        """Return the map device"""
        return self._lf_mapdevice

    @property
    def lf_preprocess(self):
        """The preprocessing part (everything that happens before sending to gpu). """
        if 'cpu' in self.lf_mapdevice:
            return self
        return Identity()

    def _lf_forward_part(self):
        """The forward (GPU) part of the transform """
        if 'gpu' in self.lf_mapdevice:
            return self
        return Identity()

    @property
    def lf_forward(self):
        """The forward (GPU) part of the transform and send to GPU"""
        f = self._lf_forward_part()
        f.lf_to(self.lf_device)
        return f

    @property
    def lf_postprocess(self):
        """The postprocessing part of the transform. """
        if 'bcpu' in self.lf_mapdevice:
            return self
        return Identity()

    # DANGER: makes it mutable
    def lf_to(self, device: str):
        """Set the transform's device to *device*.

        :param device: device on which to map {'cpu', 'cuda'}
        """
        self._lf_device = device
        for item in self.__dict__:
            obj_ = self._lf_getattribute_object(item)
            if isinstance(obj_, Transform):
                obj_.lf_to(device)
            elif isinstance(obj_, list) and obj_ and isinstance(obj_[0], Transform):
                for a_trans in obj_:
                    a_trans.lf_to(device)
        return self

    def _lf_getattribute_object(self, item):
        """Like getattribute, but not returning variable values, but variable objects. """
        return object.__getattribute__(self, item)

    @property
    def lf_is_identity(self):
        """Return *True* iff the transform is the identity transform. """
        return False

    @property
    def lf_layers(self):
        """Get a dict with all layers in the transform (including layers in sub-transforms)."""
        if self._lf_layers is None:
            layer_dict = {}
            for item in self.__dict__:
                attrib = self._lf_getattribute_object(item)
                if isinstance(attrib, Transform):
                    layer_dict.update(attrib.lf_layers)
                elif type(attrib) in {tuple, list} and attrib and isinstance(attrib[0], Transform):
                    for y in attrib:
                        layer_dict.update(y.lf_layers)
            self._lf_layers = layer_dict
        return self._lf_layers

    @property
    def lf_stage(self):
        """
        :return: Stage of Transform
        """
        return self._lf_stage

    @contextlib.contextmanager
    def lf_set_stage(self, stage: str):
        """Set of stage of Transform

        :param stage: stage ('train', 'eval', 'infer')
        """
        assert stage in ('train', 'eval', 'infer')

        layers = self.lf_layers
        try:
            for layer in layers.values():
                if stage == 'train':
                    layer.train()
                else:
                    layer.eval()
            Transform._lf_stage = stage
            yield
        # TODO: Should we put layers in eval mode by default?
        finally:
            for layer in layers.values():
                layer.eval()
            Transform._lf_stage = None

    @staticmethod
    def _lf_get_loader(iterator, loader_kwargs=None):
        """Get the data loader

        :param iterator: Iterator
        :param loader_kwargs: key word arguments for the data loader
        """
        loader = DataLoader(
            iterator,
            worker_init_fn=lambda _: np.random.seed(),
            **loader_kwargs
        )
        return loader

    def infer_apply(self, arg):
        """Call transform within the infer context"""
        with self.lf_set_stage('infer'), torch.no_grad():
            return self._lf_call_transform(arg)

    def eval_apply(self, arg, loader_kwargs=None, verbose=False, flatten=False):
        """Call transform within the eval context"""
        return self._lf_callyield(arg, 'eval', loader_kwargs=loader_kwargs,
                                  verbose=verbose, flatten=flatten)

    def train_apply(self, arg, loader_kwargs=None, verbose=False, flatten=False):
        """Call transform within the train context"""
        return self._lf_callyield(arg, 'train', loader_kwargs=loader_kwargs,
                                  verbose=verbose, flatten=flatten)


class AtomicTransform(Transform):
    """Base class for "atomic" transforms (transforms that are not made by combining
    other transforms), in contrast to `CompoundTransform`s.

    :param call:
    :param call_info:
    :param name: name of the transform
    """

    def __init__(self, call, call_info, name=None):
        super().__init__(call_info, name)
        self._lf_call = call

    def lf_evaluable_repr(self, indent=0, var_transforms=None):
        if var_transforms is None:
            var_transforms = {}
        return var_transforms.get(self, self._lf_call)

    def lf_all_transforms(self):
        res = [self]
        for v in self.__dict__.values():
            if isinstance(v, Transform):
                for child_transform in v.all_transforms():
                    if child_transform not in res:
                        res.append(child_transform)
        return res


class FunctionTransform(AtomicTransform):
<<<<<<< HEAD
    """Function Transform

    :param function: function to call
    :param call_info:
    :param name: name of the transform
    :param call:
    """
    def __init__(self, function, call_info, name=None, call=None):
=======
    def __init__(self, function, call_info, call=None, name=None):
>>>>>>> 5a5cf0fc
        if call is None:
            call = function.__name__
        super().__init__(call, call_info, name)
        self.function = function

    def __call__(self, *args, **kwargs):
        return self.function(*args, **kwargs)


class TorchModuleTransform(torch.nn.Module, AtomicTransform):
    def lf_pre_save(self, path, i):
        path = Path(path)
        checkpoint_path = path / f'{path.stem}_{i}.pt'
        print('saving torch module to', checkpoint_path)
        torch.save(self.state_dict(), checkpoint_path)

    def lf_post_load(self, path, i):
        path = Path(path)
        checkpoint_path = path / f'{path.stem}_{i}.pt'
        print('loading torch module from', checkpoint_path)
        self.load_state_dict(torch.load(checkpoint_path))


class CompoundTransform(Transform):
    """Abstract base class for compound-transforms (transforms combining other transforms).

    :param transforms: list of transforms
    :param call_info:
    :param name: name of CompoundTransform
    :param lf_group:
    """
    op = NotImplemented

    def __init__(self, transforms, call_info, name=None, lf_group=False):
        super().__init__(call_info, name)

        self._lf_group = True if name is not None else lf_group

        self._lf_preprocess = None
        self._lf_forward = None
        self._lf_postprocess = None

        transforms = self._flatten_list(transforms)
        self.transforms = transforms

        # self._lf_mapdevice_list = None
        self._lf_mapdevice_list = [t.lf_mapdevice for t in self.transforms]
        try:
            self._mapdevice = set.union(*self._lf_mapdevice_list)
        except (AttributeError, TypeError):
            self._mapdevice = None

    def lf_evaluable_repr(self, indent=0, var_transforms=None):
        sub_reprs = [
            x.lf_varname() or x.lf_evaluable_repr(indent + 4, var_transforms)
            for x in self.transforms
        ]
        return (
            '(\n    ' + ' ' * indent
            + ('\n' + ' ' * indent + f'    {self.op} ').join(sub_reprs)
            + '\n' + ' ' * indent + ')'
        )

    def _lf_build_codegraph(self, graph=None, scopemap=None, name=None, scope=None):
        if graph is None:
            graph = {}
        if scopemap is None:
            scopemap = {}

        start = self._lf_codegraph_startnode(name)

        if name is not None:
            assert scope is not None
            graph[name, scope] = start
            scopemap[name, scope] = scope

        for transform in self.transforms:
            varname = transform.lf_varname()
            transform._lf_build_codegraph(graph, scopemap, varname,
                                          self._lf_call_info.scope)

        return graph, scopemap

    def lf_repr(self, indent=0):
        sub_reprs = [
            x.lf_repr(indent + 4)
            for x in self.transforms
        ]
        res = (
            '(\n    ' + ' ' * indent
            + ('\n' + ' ' * indent + f'    {self.op} ').join(sub_reprs)
            + '\n' + ' ' * indent + ')'
        )
        if self.lf_varname() is not None and self.lf_varname() is not _notset:
            res += f' [{self.lf_varname()}]'
        return res

    @classmethod
    def _flatten_list(cls, transform_list: List[Transform]):
        """Flatten *list_* such that members of *cls* are not nested.

        :param list_: List of transforms.
        """
        list_flat = []

        for transform in transform_list:
            if isinstance(transform, cls):
                if transform._lf_group:
                    list_flat.append(transform)
                else:
                    list_flat += transform.transforms
            else:
                list_flat.append(transform)

        return list_flat

    def lf_all_transforms(self):
        res = [self]
        for transform in self.transforms:
            for child_transform in transform.lf_all_transforms():
                if child_transform not in res:
                    res.append(child_transform)
        return res

    def grouped(self):
        """Return a grouped version of *self*. """
        return type(self)(self.transforms, self._lf_call_info, name=self.lf_name, group=True)

    @staticmethod
    def _lf_get_keys(transforms):
        """Get deduplicated keys from list of transforms

        Names are updated as below.
        [None, None, 'a', 'a', 'b', 'c'] -> ['out_0', 'out_1', 'a_0', 'a_1', 'b', 'c']

        :param transforms: list of transforms
        :return: list of keys
        """
        names = []
        for ind, transform_ in enumerate(transforms):
            if transform_.lf_name is None:
                name = 'out_'+str(ind)
            else:
                name = transform_.lf_name
            names.append(name)

        counter = Counter(names)
        updated_counter = Counter()
        deduped_keys = []

        for name in names:
            new_name = name + '_' + str(updated_counter[name]) if counter[name] > 1 else name
            updated_counter.update({name: 1})
            deduped_keys.append(new_name)
        return deduped_keys


class Compose(CompoundTransform):
    """Apply series of transforms on input.

    Compose([t1, t2, t3])(x) = t3(t1(t2(x)))

    :param transforms: List of transforms to compose.
    :param flatten: If *True* flatten transforms -
        Compose([Compose([a,b]), c]) becomes Compose([a, b, c])
    :return: output from series of transforms
    """
    op = '>>'

    def __call__(self, arg):
        """Call method for Compose

        :param arg: arguments to call with
        :return: output from series of transforms
        """
        for transform_ in self.transforms:
            arg = transform_._lf_call_transform(arg)
        return arg

    # TODO Finish adding
    # def __len__(self):
    #     # TODO Previously was length of first element of trans_list. Any reason why?
    #     # return len(self.trans_list[0])
    #     return len(self.transforms)

    def _lf_list_of_forward_parts(self):
        """Accumulate all forward parts of the transforms"""
        ts_ = []
        for a_trans, dev in zip(self.transforms, self._lf_mapdevice_list):
            if 'gpu' in dev:
                # TODO Why is there a special case here?
                if len(dev) == 1:
                    ts_.append(a_trans)
                else:
                    ts_.append(a_trans.lf_forward)
        return ts_

    def _lf_forward_part(self):
        """Forward part of transforms"""
        if self._lf_forward is None:
            ts_ = self._lf_list_of_forward_parts()

            if len(ts_) == 1:
                self._lf_forward = ts_[0]
            elif ts_:
                self._lf_forward = Compose(ts_, call_info=self._lf_call_info)
            else:
                self._lf_forward = Identity()

        return self._lf_forward

    @property
    def lf_preprocess(self):
        if self._lf_preprocess is None:
            t = [
                t.lf_preprocess for t, d in zip(self.transforms, self._lf_mapdevice_list) if 'cpu' in d
            ]

            if len(t) == 1:
                self._lf_preprocess = t[0].lf_preprocess
            elif t:
                self._lf_preprocess = Compose(t, call_info=self._lf_call_info)
            else:
                self._lf_preprocess = Identity()

        return self._lf_preprocess

    @property
    def lf_postprocess(self):
        if self._lf_postprocess is None:
            t = [
                t for t, d in zip(self.transforms, self._lf_mapdevice_list) if 'bcpu' in d
            ]

            if len(t) == 1:
                self._lf_postprocess = t[0].lf_postprocess
            elif t:
                self._lf_postprocess = Compose(t, call_info=self._lf_call_info)
            else:
                self._lf_postprocess = Identity()

        return self._lf_postprocess


class Rollout(CompoundTransform):
    """Apply a list of transform to same input and get tuple output

    Rollout([t1, t2, ...])(x) := (t1(x), t2(x), ...)

    :param transforms: List of transforms to rollout.
    :param flatten: If *True* flatten transforms -
        Rollout([Rollout([a,b]), c]) becomes Rollout([a, b, c])
    :return: namedtuple of outputs
    """
    op = '+'

    def __init__(self, transforms, call_info, name=None, lf_group=False):
        super().__init__(transforms, call_info, name=name, lf_group=lf_group)
        self.lf_keys = self._lf_get_keys(self.transforms)
        self._lf_output_format = namedtuple('namedtuple', self.lf_keys)

    def __call__(self, arg):
        """Call method for Rollout

        :param arg: Argument to call with
        :return: namedtuple of outputs
        """
        out = []
        for transform_ in self.transforms:
            out.append(transform_._lf_call_transform(arg))
        out = self._lf_output_format(*out)
        return out

    # TODO Finish adding
    # def __len__(self):
    #     lens = [len(x) for x in self.transforms]
    #     assert len(set(lens)) == 1
    #     return lens[0]

    @property
    def lf_preprocess(self):
        if self._lf_preprocess is None:
            t_list = [x.lf_preprocess for x in self.transforms]
            if all([isinstance(t, Identity) for t in t_list]):
                self._lf_preprocess = Identity()
            elif len(list(self._lf_mapdevice)) >= 2 and 'bcpu' in self._mapdevice:
                self._lf_preprocess = Parallel(t_list, call_info=self._lf_call_info)
            else:
                self._lf_preprocess = Rollout(t_list, call_info=self._lf_call_info)
        return self._lf_preprocess

    def _lf_forward_part(self):
        """Forward part"""
        # TODO Should we set self._lf_forward to Identity() like in lf_preprocess and lf_postprocess
        if self._lf_forward is None:
            t_list = [x.lf_forward for x in self.transforms]
            if len(list(self._mapdevice)) >= 2 and 'gpu' in self._lf_mapdevice:
                self._lf_forward = Parallel(t_list, call_info=self._lf_call_info)
            else:
                self._lf_forward = Rollout(t_list, call_info=self._lf_call_info)
        return self._lf_forward

    @property
    def lf_postprocess(self):
        """Post process part"""
        if self._lf_postprocess is None:
            t_list = [x.lf_postprocess for x in self.transforms]
            if all([isinstance(t, Identity) for t in t_list]):
                self._lf_postprocess = Identity()
            elif len(list(self._lf_mapdevice)) >= 2 and 'bcpu' in self._mapdevice:
                self._lf_postprocess = Parallel(t_list, call_info=self._lf_call_info)
            else:
                self._lf_postprocess = Rollout(t_list, call_info=self._lf_call_info)
        return self._lf_postprocess


class Parallel(CompoundTransform):
    """Apply transforms in parallel to a tuple of inputs and get tuple output

    Parallel([f1, f2, ...])((x1, x2, ..)) := (f1(x1), f2(x2), ...)

    :param transforms: List of transforms to parallelize.
    :param flatten: If *True* flatten transforms -
        Parallel([Parallel([a,b]), c]) becomes Parallel([a, b, c])
    :return: namedtuple of outputs
    """
    op = '/'

    def __init__(self, transforms, call_info, name=None, lf_group=False):
        super().__init__(transforms, call_info=call_info, name=name, lf_group=lf_group)
        self.lf_keys = self._lf_get_keys(self.transforms)
        self._lf_output_format = namedtuple('namedtuple', self.lf_keys)

    def __call__(self, arg):
        """Call method for Parallel

        :param arg: Argument to call with
        :return: namedtuple of output
        """
        out = []
        for ind, transform_ in enumerate(self.transforms):
            out.append(transform_._lf_call_transform(arg[ind]))
        out = self._lf_output_format(*out)
        return out

    @property
    def lf_preprocess(self):
        if self._lf_preprocess is None:
            t_list = [x.lf_preprocess for x in self.transforms]
            if all([isinstance(t, Identity) for t in t_list]):
                self._lf_preprocess = Identity()
            else:
                self._lf_preprocess = Parallel(t_list, call_info=self._lf_call_info)
        return self._lf_preprocess

    @property
    def lf_postprocess(self):
        if self._lf_postprocess is None:
            t_list = [x.lf_postprocess for x in self.transforms]
            if all([isinstance(t, Identity) for t in t_list]):
                self._lf_postprocess = Identity()
            else:
                self._lf_postprocess = Parallel(t_list, call_info=self._lf_call_info)
        return self._lf_postprocess

    def _lf_forward_part(self):
        if self._lf_forward is None:
            t_list = [x.lf_forward for x in self.transforms]
            if all([isinstance(t, Identity) for t in t_list]):
                self._lf_forward = Identity()
            else:
                self._lf_forward = Parallel(t_list, call_info=self._lf_call_info)
        return self._lf_forward


class Identity(Transform):
    """Do nothing.

    :param name: name of the transform
    """

    def __init__(self, name=None):
        super().__init__(None, name=name)

    @property
    def lf_is_identity(self):
        return True

    def __call__(self, *args):
        # remove, make consistent
        if len(args) == 1:
            return args[0]
        return args


def save(transform: Transform, path):
    transform.lf_save(path)


def load(path):
    """Load transform (as saved with lf.save) from *path*. """
    path = Path(path)
    with open(path / 'transform.py') as f:
        source = f.read()
    module = types.ModuleType('lfload')
    module.__dict__.update({
        '_lf_source': source,
        '_lf_module': module,
        '__file__': str(path / 'transform.py')
    })
    exec(source, module.__dict__)
    transform = module._lf_main
    for i, subtrans in enumerate(transform.lf_all_transforms_with_globals()):
        subtrans.lf_post_load(path, i)
    return transform


def group(transform: Union[Rollout, Parallel]):
    return transform.grouped()<|MERGE_RESOLUTION|>--- conflicted
+++ resolved
@@ -492,7 +492,6 @@
 
 
 class FunctionTransform(AtomicTransform):
-<<<<<<< HEAD
     """Function Transform
 
     :param function: function to call
@@ -501,9 +500,6 @@
     :param call:
     """
     def __init__(self, function, call_info, name=None, call=None):
-=======
-    def __init__(self, function, call_info, call=None, name=None):
->>>>>>> 5a5cf0fc
         if call is None:
             call = function.__name__
         super().__init__(call, call_info, name)
