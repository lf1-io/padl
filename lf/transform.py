--- conflicted
+++ resolved
@@ -1069,15 +1069,10 @@
         return args
 
 
-<<<<<<< HEAD
 class Unbatchify(BuiltinTransform):
     """Mark start of postprocessing
 
     Unbatchify removes batch dimension (inverse of Batchify) and moves the input tensors to 'cpu'.
-=======
-class Unbatchify(ClassTransform):
-    """Remove batch dimension (inverse of Batchify).
->>>>>>> 5ca1d7be
 
     :param dim: batching dimension
     :param cpu: if true, moves output to cpu after unbatchify
@@ -1111,14 +1106,8 @@
         raise TypeError('only tensors and tuples of tensors recursively supported...')
 
 
-<<<<<<< HEAD
 class Batchify(BuiltinTransform):
     """Mark end of preprocessing.
-=======
-class Batchify(ClassTransform):
-    """Add a batch dimension at dimension *dim*. During inference, this unsqueezes
-    tensors and, recursively, tuples thereof.
->>>>>>> 5ca1d7be
 
     Bachify adds batch dimension at *dim*. During inference, this unsqueezes tensors and,
     recursively, tuples thereof. Batchify also moves the input tensors to device specified
