"""The Transform class and some of its children. """
import ast
from collections import Counter, namedtuple
import contextlib
import inspect
from pathlib import Path
import types
from typing import List, Union

import numpy as np
import torch
from torch.utils.data import DataLoader
from tqdm import tqdm

from lf.data import SimpleIterator
from lf.dumptools import var2mod, thingfinder, inspector


class _Notset:
    pass


_notset = _Notset()


def _isinstance_of_namedtuple(arg):
    """Check if input is instance of namedtuple"""
    typ = type(arg)
    base = typ.__bases__
    if len(base) != 1 or base[0] != tuple:
        return False
    fields = getattr(typ, '_fields', None)
    if not isinstance(fields, tuple):
        return False
    return all(isinstance(field, str) for field in fields)


class Transform:
    """Transform base class. """
    _lf_stage = None

    def __init__(self, call_info, lf_name=None):
        self._lf_call_info = call_info
        self._lf_varname = _notset
        self._lf_name = lf_name
        self._lf_component = {'forward'}
        self._lf_device = 'gpu'
        self._lf_layers = None

    @property
    def lf_name(self):
        if self._lf_name is None:
            return self.lf_varname()
        return self._lf_name

    def __rshift__(self, other):
        return Compose([self, other], inspector.caller_info())

    def __add__(self, other: "Transform") -> "Rollout":
        """ Rollout with *other*. """
        return Rollout([self, other], inspector.caller_info())

    def __truediv__(self, other: "Transform") -> "Parallel":
        """ Parallel with *other*. """
        return Parallel([self, other], inspector.caller_info())

    def __sub__(self, transform_name: str) -> "Transform":
        """Name Transform"""
        return self.lf_clone(lf_name=transform_name)

    def lf_clone(self, **kwargs):
        """Clone Transform"""
        return NotImplemented

    def lf_pre_save(self, path, i):
        """Method that is called on each transform before saving.

        :param path: The save path.
        :param i: Subtransform index.
        """

    def lf_post_load(self, path, i):
        """Method that is called on each transform after loading.

        :param path: The save path.
        :param i: Subtransform index.
        """

    def lf_save(self, path):
        """Save the transform to *path*. """
        path = Path(path)
        path.mkdir(exist_ok=True)
        for i, subtrans in enumerate(self.lf_all_transforms_with_globals()):
            subtrans.lf_pre_save(path, i)
        with open(path / 'transform.py', 'w') as f:
            f.write(self.lf_dumps())

    def _lf_codegraph_startnode(self, name):
        """Build the start-code-node - the node with the source needed to create *self* as "name".
        (in the scope where *self* was originally created).
        """
        start_source = f'{name or "_lf_dummy"} = {self.lf_evaluable_repr()}'
        start_node = ast.parse(start_source)
        start_globals = {
            (var, self._lf_call_info.scope)  # this should be the current scope ...?
            for var in var2mod.find_globals(start_node)
        }
        return var2mod.CodeNode(
            source=start_source,
            ast_node=start_node,
            globals_=start_globals
        )

    def _lf_build_codegraph(self, graph=None, scopemap=None, name=None, scope=None):
        if graph is None:
            graph = {}
        if scopemap is None:
            scopemap = {}

        try:
            if self._lf_call == name:
                name = None
        except AttributeError:
            pass

        # build the start node ->
        start = self._lf_codegraph_startnode(name)
        # <-

        globals_dict = self._lf_call_info.globals
        all_vars_dict = {**globals_dict, **self._lf_call_info.nonlocals}

        # find dependencies
        todo = {*start.globals_}
        while todo and (next_ := todo.pop()):
            # we know this already - go on
            if next_ in scopemap:
                continue

            next_var, next_scope = next_

            # see if the object itself knows how to generate its codegraph
            try:
                if len(next_scope) > 0:
                    next_obj = all_vars_dict[next_var]
                else:
                    next_obj = globals_dict[next_var]
                next_obj._lf_build_codegraph(graph, scopemap, next_var)
            except (KeyError, AttributeError):
                pass
            else:
                print(next_var, 'can deal with itself')
                continue

            # find how next_var came into being
            (source, node), scope = thingfinder.find_in_scope(next_var, next_scope)
            scopemap[next_var, next_scope] = scope

            # find dependencies
            globals_ = {
                (var, scope)
                for var in var2mod.find_globals(node)
            }
            graph[next_var, scope] = var2mod.CodeNode(source=source, globals_=globals_,
                                                      ast_node=node)
            todo.update(globals_)
        # find dependencies done

        if name is not None:
            assert scope is not None
            graph[name, scope] = start
            scopemap[name, scope] = scope

        return graph, scopemap

    def lf_evaluable_repr(self, indent=0, var_transforms=None):
        """Return a string that if evaluated *in the same scope where the transform was created*
        creates the transform. """
        return NotImplemented

    def lf_all_transforms(self):
        return NotImplemented

    def lf_all_transforms_with_globals(self):
        # TODO: make work with scopes
        res = self.lf_all_transforms()
        graph, _ = self._lf_build_codegraph()
        all_globals = set()
        for v in graph.values():
            all_globals.update(v.globals_)
        for g in all_globals:
            gobj = self._lf_call_info.module.__dict__[g]
            if gobj is self:
                continue
            self._lf_all_transforms_with_globals(gobj, res)
        return res

    @staticmethod
    def _lf_all_transforms_with_globals(x, res):
        if isinstance(x, str):
            return
        if isinstance(x, Transform):
            for child_transform in x.lf_all_transforms():
                if child_transform not in res:
                    res.append(child_transform)
        try:
            for t in x:
                Transform._lf_all_transforms_with_globals(t, res)
        except TypeError:
            pass

    def lf_dumps(self):
        """Dump the transform as python code. """
        scope = thingfinder.Scope.toplevel(inspector.caller_module())
        graph, scopemap = self._lf_build_codegraph(name='_lf_main', scope=scope)
        unscoped = var2mod.unscope_graph(graph, scopemap)
        return var2mod.dumps_graph(unscoped)

    def lf_repr(self, indent=0):
        varname = self.lf_varname()
        evaluable_repr = self.lf_evaluable_repr()
        if varname is None or varname == evaluable_repr:
            return f'{evaluable_repr}'
        return f'{evaluable_repr} [{varname}]'

    def __repr__(self):
        return self.lf_repr()

    def _lf_find_varname(self, scopedict):
        try:
            return [
                k for k, v in scopedict.items()
                if v is self and not k.startswith('_')
            ][0]
        except IndexError:
            return None

    def lf_varname(self, scopedict=None):
        """The transform's variable name. """
        if self._lf_varname is _notset:
            if scopedict is None:
                scopedict = self._lf_call_info.module.__dict__
            self._lf_varname = self._lf_find_varname(scopedict)
        return self._lf_varname

    def lf_set_varname(self, val):
        self._lf_varname = val

    def __call__(self, arg):
        return NotImplementedError

    def _lf_call_transform(self, arg):
        """Call transform with possibility to pass multiple arguments"""
        signature_parameters = inspect.signature(self).parameters
        if len(signature_parameters) == 1:
            return self(arg)
        return self(*arg)

    def _lf_callyield(self, args, stage, loader_kwargs=None, verbose=False, flatten=False):
        """Create a data loader and run preprocessing, forward, and postprocessing steps.

        :param args: Arguments to call with.
        :param loader_kwargs: data loader keyword arguments
        :param verbose: if *True* print progress bar
        :param flatten: flatten the output
        """
        assert stage in ('eval', 'train'), '_lf_callyield can only be used with stage eval or train'

        if stage == 'eval':
            torch_context = torch.no_grad()
        else:
            torch_context = contextlib.suppress()

        with self.lf_set_stage(stage), torch_context:
            preprocess = self.lf_preprocess
            forward = self.lf_forward
            post = self.lf_postprocess

            use_preprocess = not preprocess.lf_is_identity
            use_post = not post.lf_is_identity
            use_forward = not forward.lf_is_identity

            if use_preprocess:
                iterator = SimpleIterator(
                    args,
                    self.lf_preprocess.lf_to('cpu')._lf_call_transform
                )
                if loader_kwargs is None:
                    loader_kwargs = {}
                loader = self._lf_get_loader(iterator=iterator, loader_kwargs=loader_kwargs)
            else:
                loader = args

            pbar = None
            if verbose:
                if flatten:
                    pbar = tqdm(total=len(args))
                else:
                    loader = tqdm(loader, total=len(loader))

            for batch in loader:
                if use_forward:
                    output = forward._lf_call_transform(batch)
                else:
                    output = batch

                if use_post:
                    # TODO: unbatch not needed anymore since it is part of the post transform (Issue 19)
                    # output = unbatch(output)
                    # output = [
                    #     post._lf_call_transform(output[i])
                    #     for i in range(len(output))
                    # ]
                    output = post._lf_call_transform(output)

                if flatten:
                    # TODO Should we put the unbatch step inside of _yield_flatten_data?
                    # if not use_post:
                    #     output = unbatch(output)
                    yield from self._yield_flatten_data(output, verbose, pbar)
                    continue

                yield output

    @property
    def lf_device(self):
        """Return the device"""
        return self._lf_device

    @property
    def lf_component(self):
        """Return the map device"""
        return self._lf_component

    @property
    def lf_preprocess(self):
        """The preprocessing part (everything that happens before sending to gpu). """
        if 'preprocess' in self.lf_component:
            return self
        return Identity()

    def _lf_forward_part(self):
        """The forward (GPU) part of the transform """
        if 'forward' in self.lf_component:
            return self
        return Identity()

    @property
    def lf_forward(self):
        """The forward (GPU) part of the transform and send to GPU"""
        f = self._lf_forward_part()
        f.lf_to(self.lf_device)
        return f

    @property
    def lf_postprocess(self):
        """The postprocessing part of the transform. """
        if 'postprocess' in self.lf_component:
            return self
        return Identity()

    # DANGER: makes it mutable
    def lf_to(self, device: str):
        """Set the transform's device to *device*.

        :param device: device on which to map {'cpu', 'gpu'}
        """
        self._lf_device = device
        for item in self.__dict__:
            obj_ = self._lf_getattribute_object(item)
            if isinstance(obj_, Transform):
                obj_.lf_to(device)
            elif isinstance(obj_, list) and obj_ and isinstance(obj_[0], Transform):
                for a_trans in obj_:
                    a_trans.lf_to(device)
        return self

    def _lf_getattribute_object(self, item):
        """Like getattribute, but not returning variable values, but variable objects. """
        return object.__getattribute__(self, item)

    @property
    def lf_is_identity(self):
        """Return *True* iff the transform is the identity transform. """
        return False

    @property
    def lf_layers(self):
        """Get a dict with all layers in the transform (including layers in sub-transforms)."""
        if self._lf_layers is None:
            layer_dict = {}
            for item in self.__dict__:
                attrib = self._lf_getattribute_object(item)
                if isinstance(attrib, Transform):
                    layer_dict.update(attrib.lf_layers)
                elif type(attrib) in {tuple, list} and attrib and isinstance(attrib[0], Transform):
                    for y in attrib:
                        layer_dict.update(y.lf_layers)
            self._lf_layers = layer_dict
        return self._lf_layers

    @property
    def lf_stage(self):
        """
        :return: Stage of Transform
        """
        return self._lf_stage

    @contextlib.contextmanager
    def lf_set_stage(self, stage: str):
        """
        Set of stage of Transform

        :param stage: stage ('train', 'eval', 'infer')
        """
        assert stage in ('train', 'eval', 'infer')

        layers = self.lf_layers
        try:
            for layer in layers.values():
                if stage == 'train':
                    layer.train()
                else:
                    layer.eval()
            Transform._lf_stage = stage
            yield
        # TODO: Should we put layers in eval mode by default?
        finally:
            for layer in layers.values():
                layer.eval()
            Transform._lf_stage = None

    def _lf_get_loader(self, iterator, loader_kwargs=None):
        """
        Get the data loader

        :param iterator: Iterator
        :param loader_kwargs: key word arguments for the data loader
        """
        loader = DataLoader(
            iterator,
            worker_init_fn=lambda _: np.random.seed(),
            **loader_kwargs
        )
        return loader

    def infer_apply(self, arg):
        """Call transform within the infer context"""
        with self.lf_set_stage('infer'), torch.no_grad():
            return self._lf_call_transform(arg)

    def eval_apply(self, arg, loader_kwargs=None, verbose=False, flatten=False):
        """Call transform within the eval context"""
        return self._lf_callyield(arg, 'eval', loader_kwargs=loader_kwargs,
                                  verbose=verbose, flatten=flatten)

    def train_apply(self, arg, loader_kwargs=None, verbose=False, flatten=False):
        """Call transform within the train context"""
        return self._lf_callyield(arg, 'train', loader_kwargs=loader_kwargs,
                                  verbose=verbose, flatten=flatten)


class AtomicTransform(Transform):
    """Base class for "atomic" transforms (transforms that are not made by combining
    other transforms, in contrast to `CompoundTransform`s. """

    def __init__(self, call, call_info, lf_name=None):
        super().__init__(call_info, lf_name)
        self._lf_call = call

    def lf_evaluable_repr(self, indent=0, var_transforms=None):
        if var_transforms is None:
            var_transforms = {}
        return var_transforms.get(self, self._lf_call)

    def lf_all_transforms(self):
        res = [self]
        for v in self.__dict__.values():
            if isinstance(v, Transform):
                for child_transform in v.all_transforms():
                    if child_transform not in res:
                        res.append(child_transform)
        return res


class FunctionTransform(AtomicTransform):
<<<<<<< HEAD
    def __init__(self, function, call_info, lf_name=None, call=None):
=======
    def __init__(self, function, call_info, call=None, name=None):
>>>>>>> 46c514c4
        if call is None:
            call = function.__name__
        super().__init__(call, call_info, lf_name)
        self.function = function

    def __call__(self, *args, **kwargs):
        return self.function(*args, **kwargs)


class TorchModuleTransform(torch.nn.Module, AtomicTransform):
    def lf_pre_save(self, path, i):
        path = Path(path)
        checkpoint_path = path / f'{path.stem}_{i}.pt'
        print('saving torch module to', checkpoint_path)
        torch.save(self.state_dict(), checkpoint_path)

    def lf_post_load(self, path, i):
        path = Path(path)
        checkpoint_path = path / f'{path.stem}_{i}.pt'
        print('loading torch module from', checkpoint_path)
        self.load_state_dict(torch.load(checkpoint_path))


class CompoundTransform(Transform):
    """Abstract base class for meta-trasforms (transforms combining other transforms. """
    op = NotImplemented

    def __init__(self, transforms, call_info, lf_name=None, group=False):
        super().__init__(call_info, lf_name)

        self._lf_group = True if lf_name is not None else group

        self._lf_preprocess = None
        self._lf_forward = None
        self._lf_postprocess = None

        transforms = self._flatten_list(transforms)
        self.transforms = transforms

        # self._lf_component_list = None
        self._lf_component_list = [t.lf_component for t in self.transforms]
        try:
            self._lf_component = set.union(*self._lf_component_list)
        except (AttributeError, TypeError):
            self._lf_component = None

    def lf_evaluable_repr(self, indent=0, var_transforms=None):
        sub_reprs = [
            x.lf_varname() or x.lf_evaluable_repr(indent + 4, var_transforms)
            for x in self.transforms
        ]
        return (
            '(\n    ' + ' ' * indent
            + ('\n' + ' ' * indent + f'    {self.op} ').join(sub_reprs)
            + '\n' + ' ' * indent + ')'
        )

    def _lf_build_codegraph(self, graph=None, scopemap=None, name=None, scope=None):
        if graph is None:
            graph = {}
        if scopemap is None:
            scopemap = {}

        start = self._lf_codegraph_startnode(name)

        if name is not None:
            assert scope is not None
            graph[name, scope] = start
            scopemap[name, scope] = scope

        for transform in self.transforms:
            varname = transform.lf_varname()
            transform._lf_build_codegraph(graph, scopemap, varname,
                                          self._lf_call_info.scope)

        return graph, scopemap

    def lf_repr(self, indent=0):
        sub_reprs = [
            x.lf_repr(indent + 4)
            for x in self.transforms
        ]
        res = (
            '(\n    ' + ' ' * indent
            + ('\n' + ' ' * indent + f'    {self.op} ').join(sub_reprs)
            + '\n' + ' ' * indent + ')'
        )
        if self.lf_varname() is not None and self.lf_varname() is not _notset:
            res += f' [{self.lf_varname()}]'
        return res

    @classmethod
    def _flatten_list(cls, transform_list: List[Transform]):
        """Flatten *list_* such that members of *cls* are not nested.

        :param list_: List of transforms.
        """
        list_flat = []

        for transform in transform_list:
            if isinstance(transform, cls):
                if transform._lf_group:
                    list_flat.append(transform)
                else:
                    list_flat += transform.transforms
            else:
                list_flat.append(transform)

        return list_flat

    def lf_all_transforms(self):
        res = [self]
        for transform in self.transforms:
            for child_transform in transform.lf_all_transforms():
                if child_transform not in res:
                    res.append(child_transform)
        return res

    def grouped(self):
        """Return a grouped version of *self*. """
        return type(self)(self.transforms, self._lf_call_info, name=self.lf_name, group=True)

    @staticmethod
    def _lf_get_keys(transforms):
        """Get deduplicated keys from list of transforms

        Names are updated as below.
        [None, None, 'a', 'a', 'b', 'c'] -> ['out_0', 'out_1', 'a_0', 'a_1', 'b', 'c']

        :param transforms: list of transforms
        :return: list of keys
        """
        names = []
        for ind, transform_ in enumerate(transforms):
            if transform_.lf_name is None:
                name = 'out_'+str(ind)
            else:
                name = transform_.lf_name
            names.append(name)

        counter = Counter(names)
        updated_counter = Counter()
        deduped_keys = []

        for name in names:
            new_name = name + '_' + str(updated_counter[name]) if counter[name] > 1 else name
            updated_counter.update({name: 1})
            deduped_keys.append(new_name)
        return deduped_keys


class Compose(CompoundTransform):
    """Apply series of transforms on input.

    Compose([t1, t2, t3])(x) = t3(t1(t2(x)))

    :param transforms: List of transforms to compose.
    :param flatten: If *True* flatten transforms -
        Compose([Compose([a,b]), c]) becomes Compose([a, b, c])
    :return: output from series of transforms
    """
    op = '>>'

    def __init__(self, transforms, call_info, lf_name=None, group=False):
        super().__init__(transforms, call_info, lf_name=lf_name, group=group)

        preprocess_end = 0
        postprocess_start = len(self.transforms)
        set_postprocess = True
        for i, transform_ in enumerate(self.transforms):
            if 'preprocess' in transform_.lf_component:
                preprocess_end = i
            if 'postprocess' in transform_.lf_component and set_postprocess:
                postprocess_start = i
                set_postprocess = False
        for i in range(preprocess_end):
            self._lf_component_list[i] = {'preprocess'}
        for i in range(postprocess_start+1, len(self.transforms)):
            self._lf_component_list[i] = {'postprocess'}

    def __call__(self, arg):
        """Call method for Compose

        :param arg: arguments to call with
        :return: output from series of transforms
        """
        for transform_ in self.transforms:
            arg = transform_._lf_call_transform(arg)
        return arg

    # TODO Finish adding
    # def __len__(self):
    #     # TODO Previously was length of first element of trans_list. Any reason why?
    #     # return len(self.trans_list[0])
    #     return len(self.transforms)

    def _lf_list_of_forward_parts(self):
        """Accumulate all forward parts of the transforms"""
        ts_ = []
        for a_trans, component in zip(self.transforms, self._lf_component_list):
            if 'forward' in component:
                # TODO Why is there a special case here?
                if len(component) == 1:
                    ts_.append(a_trans)
                else:
                    ts_.append(a_trans.lf_forward)
        return ts_

    def _lf_forward_part(self):
        """Forward part of transforms"""
        if self._lf_forward is None:
            ts_ = self._lf_list_of_forward_parts()

            if len(ts_) == 1:
                self._lf_forward = ts_[0]
            elif ts_:
                self._lf_forward = Compose(ts_, call_info=self._lf_call_info)
            else:
                self._lf_forward = Identity()

        return self._lf_forward

    @property
    def lf_preprocess(self):
        if self._lf_preprocess is None:
            t = [
                t.lf_preprocess for t, comp in zip(self.transforms, self._lf_component_list) if 'preprocess' in comp
            ]

            if len(t) == 1:
                self._lf_preprocess = t[0].lf_preprocess
            elif t:
                self._lf_preprocess = Compose(t, call_info=self._lf_call_info)
            else:
                self._lf_preprocess = Identity()

        return self._lf_preprocess

    @property
    def lf_postprocess(self):
        if self._lf_postprocess is None:
            t = [
                t for t, d in zip(self.transforms, self._lf_component_list) if 'postprocess' in d
            ]

            if len(t) == 1:
                self._lf_postprocess = t[0].lf_postprocess
            elif t:
                self._lf_postprocess = Compose(t, call_info=self._lf_call_info)
            else:
                self._lf_postprocess = Identity()

        return self._lf_postprocess


class Rollout(CompoundTransform):
    """Apply a list of transform to same input and get tuple output

    Rollout([t1, t2, ...])(x) := (t1(x), t2(x), ...)

    :param transforms: List of transforms to rollout.
    :param flatten: If *True* flatten transforms -
        Rollout([Rollout([a,b]), c]) becomes Rollout([a, b, c])
    :return: namedtuple of outputs
    """
    op = '+'

    def __init__(self, transforms, call_info, lf_name=None, group=False):
        super().__init__(transforms, call_info, lf_name=lf_name, group=group)
        self.lf_keys = self._lf_get_keys(self.transforms)
        self._lf_output_format = namedtuple('namedtuple', self.lf_keys)

    def __call__(self, arg):
        """Call method for Rollout

        :param arg: Argument to call with
        :return: namedtuple of outputs
        """
        out = []
        for transform_ in self.transforms:
            out.append(transform_._lf_call_transform(arg))
        out = self._lf_output_format(*out)
        return out

    # TODO Finish adding
    # def __len__(self):
    #     lens = [len(x) for x in self.transforms]
    #     assert len(set(lens)) == 1
    #     return lens[0]

    @property
    def lf_preprocess(self):
        if self._lf_preprocess is None:
            t_list = [x.lf_preprocess for x in self.transforms]
            if all([isinstance(t, Identity) for t in t_list]):
                self._lf_postprocess = Identity()
            elif len(list(self._lf_component)) >= 2 and 'postprocess' in self._lf_component:
                self._lf_postprocess = Parallel(t_list, call_info=self._lf_call_info)
            else:
                self._lf_preprocess = Rollout(t_list, call_info=self._lf_call_info)
        return self._lf_preprocess

    def _lf_forward_part(self):
        """Forward part"""
        # TODO Should we set self._lf_forward to Identity() like in lf_preprocess and lf_postprocess
        if self._lf_forward is None:
            t_list = [x.lf_forward for x in self.transforms]
            if len(list(self._lf_component)) >= 2 and 'forward' in self._lf_component:
                self._lf_forward = Parallel(t_list, call_info=self._lf_call_info)
            else:
                self._lf_forward = Rollout(t_list, call_info=self._lf_call_info)
        return self._lf_forward

    @property
    def lf_postprocess(self):
        """Post process part"""
        if self._lf_postprocess is None:
            t_list = [x.lf_postprocess for x in self.transforms]
            if all([isinstance(t, Identity) for t in t_list]):
                self._lf_postprocess = Identity()
            elif len(list(self._lf_component)) >= 2 and 'postprocess' in self._lf_component:
                self._lf_postprocess = Parallel(t_list, call_info=self._lf_call_info)
            else:
                self._lf_postprocess = Rollout(t_list, call_info=self._lf_call_info)
        return self._lf_postprocess


class Parallel(CompoundTransform):
    """Apply transforms in parallel to a tuple of inputs and get tuple output

    Parallel([f1, f2, ...])((x1, x2, ..)) := (f1(x1), f2(x2), ...)

    :param transforms: List of transforms to parallelize.
    :param flatten: If *True* flatten transforms -
        Parallel([Parallel([a,b]), c]) becomes Parallel([a, b, c])
    :return: namedtuple of outputs
    """
    op = '/'

    def __init__(self, transforms, call_info, lf_name=None, group=False):
        super().__init__(transforms, call_info=call_info, lf_name=lf_name, group=group)
        self.lf_keys = self._lf_get_keys(self.transforms)
        self._lf_output_format = namedtuple('namedtuple', self.lf_keys)

    def __call__(self, arg):
        """Call method for Parallel

        :param arg: Argument to call with
        :return: namedtuple of output
        """
        out = []
        for ind, transform_ in enumerate(self.transforms):
            out.append(transform_._lf_call_transform(arg[ind]))
        out = self._lf_output_format(*out)
        return out

    @property
    def lf_preprocess(self):
        if self._lf_preprocess is None:
            t_list = [x.lf_preprocess for x in self.transforms]
            if all([isinstance(t, Identity) for t in t_list]):
                self._lf_preprocess = Identity()
            else:
                self._lf_preprocess = Parallel(t_list, call_info=self._lf_call_info)
        return self._lf_preprocess

    @property
    def lf_postprocess(self):
        if self._lf_postprocess is None:
            t_list = [x.lf_postprocess for x in self.transforms]
            if all([isinstance(t, Identity) for t in t_list]):
                self._lf_postprocess = Identity()
            else:
                self._lf_postprocess = Parallel(t_list, call_info=self._lf_call_info)
        return self._lf_postprocess

    def _lf_forward_part(self):
        if self._lf_forward is None:
            t_list = [x.lf_forward for x in self.transforms]
            if all([isinstance(t, Identity) for t in t_list]):
                self._lf_forward = Identity()
            else:
                self._lf_forward = Parallel(t_list, call_info=self._lf_call_info)
        return self._lf_forward


class Identity(Transform):
    """Do nothing."""

    def __init__(self, lf_name=None):
        super().__init__(None, lf_name=lf_name)

    @property
    def lf_is_identity(self):
        return True

    def __call__(self, *args):
        # remove, make consistent
        if len(args) == 1:
            return args[0]
        return args


def save(transform: Transform, path):
    transform.lf_save(path)


def load(path):
    """Load transform (as saved with lf.save) from *path*. """
    path = Path(path)
    with open(path / 'transform.py') as f:
        source = f.read()
    module = types.ModuleType('lfload')
    module.__dict__.update({
        '_lf_source': source,
        '_lf_module': module,
        '__file__': str(path / 'transform.py')
    })
    exec(source, module.__dict__)
    transform = module._lf_main
    for i, subtrans in enumerate(transform.lf_all_transforms_with_globals()):
        subtrans.lf_post_load(path, i)
    return transform


def group(transform: Union[Rollout, Parallel]):
    return transform.grouped()<|MERGE_RESOLUTION|>--- conflicted
+++ resolved
@@ -484,11 +484,7 @@
 
 
 class FunctionTransform(AtomicTransform):
-<<<<<<< HEAD
     def __init__(self, function, call_info, lf_name=None, call=None):
-=======
-    def __init__(self, function, call_info, call=None, name=None):
->>>>>>> 46c514c4
         if call is None:
             call = function.__name__
         super().__init__(call, call_info, lf_name)
