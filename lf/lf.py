import ast
import contextlib
from contextlib import contextmanager
import dis
import functools
import inspect
import linecache
import sys
import types
import torch
from pathlib import Path
from typing import Union
from typing import List
import numpy as np

from tqdm import tqdm
from collections import namedtuple, Counter

<<<<<<< HEAD
import torch
from torch.utils.data import DataLoader

=======
>>>>>>> 61b0121c
from lf import var2mod
from lf.data import SimpleIterator


def _isinstance_of_namedtuple(arg):
    """Check if input is instance of namedtuple"""
    typ = type(arg)
    base = typ.__bases__
    if len(base) != 1 or base[0] != tuple:
        return False
    fields = getattr(typ, '_fields', None)
    if not isinstance(fields, tuple):
        return False
    return all(isinstance(field, str) for field in fields)


def _instructions_up_to_call(x):
    """Get all instructions up to last CALL FUNCTION. """
    instructions = []
    instructions = list(dis.get_instructions(x))
    for i, instruction in enumerate(instructions[::-1]):
        if instruction.opname.startswith('CALL_'):
            break
    return instructions[:-i]


def _instructions_up_to_offset(x, lasti):
    """Get all instructions up to offset *lasti*. """
    instructions = []
    for instruction in dis.get_instructions(x):
        instructions.append(instruction)
        if instruction.offset == lasti:
            break
    return instructions


def _get_source(filename):
    """Get source from *filename*.

    Filename as in the code object, can be "<ipython input-...>" in which case
    the source is taken from the ipython cache.
    """
    try:
        # the ipython case
        return ''.join(linecache.cache[filename][2])
    except KeyError:
        # normal module
        with open(filename) as f:
            return f.read()


def _get_statement(source, lineno):
    """Get complete (potentially multi-line) statement at line *lineno*. """
    module = ast.parse(source)
    stmts = []
    for stmt in module.body:
        if stmt.lineno <= lineno <= stmt.end_lineno:
            stmts.append(ast.get_source_segment(source, stmt))
    return '\n'.join(stmts)


def _wrap_function(fun):
    """Fram *fun* in a Transform. Don't use directly, use `trans` instead. """
    wrapper = FunctionTransform(fun, _caller_module(2), _same_module_stack(2))
    functools.update_wrapper(wrapper, fun)
    return wrapper


def _module(frame):
    """Get module of *frame*. """
    try:
        return frame.f_globals['_lf_module']
    except KeyError:
        return sys.modules[frame.f_globals['__name__']]


def _caller_frame(depth):
    """Get the caller frame in depth *depth*. """
    return inspect.stack()[depth + 1].frame


def _caller_module(depth):
    """Get the caller module in depth *depth*. """
    return _module(_caller_frame(depth + 1))


def _same_module_stack(depth):
    res = []
    stack = inspect.stack()[depth + 1:]
    module_name = stack[0].frame.f_globals['__name__']
    for f in stack:
        if f.frame.f_globals['__name__'] == module_name:
            res.append(f.frame)
        else:
            break
    return res


def _wrap_class(cls):
    """Patch __init__ of class such that the initialization statement is stored
    as an attribute `_lf_call`. In addition make class inherit from Transform.

    This is called by `trans`, don't call `_wrap_class` directly, always use `trans`.

    Example:

    @trans
    class MyClass:
        def __init__(self, x):
            ...

    >>> myobj = MyClass('hello')
    >>> myobj._lf_call
    MyClass('hello')
    """
    old__init__ = cls.__init__
    if issubclass(cls, torch.nn.Module):
        trans_class = TorchModuleTransform
    else:
        trans_class = AtomicTransform

    # make cls inherit from AtomicTransform
    cls = type(cls.__name__, (cls, trans_class), {})

    @functools.wraps(cls.__init__)
    def __init__(self, *args, **kwargs):
        # we want to extract the precise init statement here (e.g. `MyClass(1, 2, 3)`
        # , for python 3.11 (currently in development) this can be done via co_positions
        # (see https://www.python.org/dev/peps/pep-0657/),
        # for now, as 3.11 isn't widely used, this requires the following hack:

        # get the caller frame
        caller_frame = _caller_frame(1)
        # extract the source of the class init statement
        try:
            full_source = caller_frame.f_globals['_lf_source']
        except KeyError:
            full_source = _get_source(caller_frame.f_code.co_filename)
        source = _get_statement(full_source,
                                caller_frame.f_lineno)
        # the source can contain surrounding stuff we need to discard
        # as we only have the line number (this is what makes this complicated)

        # get all segments in the source that correspond to calls and might thus
        # potentially be the class init
        candidate_segments = var2mod.Finder(ast.Call).get_source_segments(source)
        # disassemble and get the instructions up to the current position
        target_instrs = _instructions_up_to_offset(caller_frame.f_code,
                                                   caller_frame.f_lasti)
        # for each candidate, disassemble and compare the instructions to what we
        # actually have, a match means this is the correct statement
        if not candidate_segments:
            raise RuntimeError('No class initializations found.')

        for segment in candidate_segments:

            instrs = _instructions_up_to_call(segment)
            if len(instrs) > len(target_instrs):
                continue
            for instr, target_instr in zip(instrs, target_instrs[-len(instrs):]):
                if instr.argval != target_instr.argval:
                    break
                same_opname = instr.opname == target_instr.opname
                load_ops = ('LOAD_NAME', 'LOAD_FAST', 'LOAD_GLOBAL')
                both_load = instr.opname in load_ops and target_instr.opname in load_ops
                if not (same_opname or both_load):
                    break
            else:
                break
        else:
            raise RuntimeError('Class initialization not found.')

        old__init__(self, *args, **kwargs)
        trans_class.__init__(self, segment, _module(caller_frame), _same_module_stack(1))

    cls.__init__ = __init__
    return cls


def _wrap_lambda(fun):
    """Wrap a lambda function in a transform. Hacky hack that will hopefully
    become obsolete with python 3.11 (see _wrap_class). """
    # get the caller frame (it's 2 - [caller] -> [trans] -> [_wrap_lambda])
    caller_frame = _caller_frame(2)
    # get the source
    try:
        full_source = caller_frame.f_globals['_lf_source']
    except KeyError:
        full_source = _get_source(caller_frame.f_code.co_filename)
    source = _get_statement(full_source,
                            caller_frame.f_lineno)
    # find all lambda nodes
    nodes = var2mod.Finder(ast.Lambda).find(ast.parse(source))
    candidate_segments = []
    candidate_calls = []
    for node in nodes:
        # keep lambda nodes which are contained in a call of `lf.trans`
        if not isinstance(node.parent, ast.Call):
            continue
        containing_call = ast.get_source_segment(source, node.parent.func)
        containing_function = eval(containing_call, caller_frame.f_globals)
        if containing_function is not trans:
            continue
        candidate_segments.append(ast.get_source_segment(source, node))
        candidate_calls.append(ast.get_source_segment(source, node.parent))

    # compare candidate's bytecodes to that of `fun`
    # keep the call for the matching one
    target_instrs = list(dis.get_instructions(fun))
    for segment, call in zip(candidate_segments, candidate_calls):
        instrs = list(dis.get_instructions(eval(segment)))
        if not len(instrs) == len(target_instrs):
            continue
        for instr, target_instr in zip(instrs, target_instrs):
            if (instr.opname, target_instr.argval) != (instr.opname, target_instr.argval):
                break
        else:
            break
    else:
        raise RuntimeError('Lambda not found.')

    wrapper = FunctionTransform(fun, _module(caller_frame), _same_module_stack(2), call)
    functools.update_wrapper(wrapper, fun)
    return wrapper


def trans(fun_or_cls):
    """Transform wrapper / decorator. Use to wrap a class or callable. """
    if inspect.isclass(fun_or_cls):
        return _wrap_class(fun_or_cls)
    if inspect.isfunction(fun_or_cls):
        if fun_or_cls.__name__ == '<lambda>':
            return _wrap_lambda(fun_or_cls)
        return _wrap_function(fun_or_cls)
    raise ValueError('Can only wrap classes or callables.')


class Transform:
    _lf_stage = None

    def __init__(self, module, stack, lf_name=None):
        self._lf_module = module
        self._lf_stack = stack
        self.__lf_name = lf_name

        self._layers = None
        self._lf_mapdevice = {'gpu'}
        self._lf_device = 'gpu'

    @property
    def lf_name(self):
        if self.__lf_name is None:
            return self.lf_varname
        return self.__lf_name

    def __rshift__(self, other):
        return Compose([self, other], _caller_module(1), lf_group=False)

    def __add__(self, other: "Transform") -> "Rollout":
        """ Rollout with *other*. """
        return Rollout([self, other], _caller_module(1), lf_group=False)

    def __truediv__(self, other: "Transform") -> "Parallel":
        """ Parallel with *other*. """
        return Parallel([self, other], _caller_module(1), lf_group=False)

    def __sub__(self, transform_name: str) -> "Transform":
        """Name Transform"""
        return self.lf_clone(lf_name=transform_name)

    def lf_clone(self, **kwargs):
        """Clone Transform"""
        return NotImplementedError

    def lf_pre_save(self, path, i):
        pass

    def lf_post_load(self, path, i):
        pass

    def lf_save(self, path):
        path = Path(path)
        path.mkdir(exist_ok=True)
        for i, subtrans in enumerate(self.lf_all_transforms_with_globals()):
            subtrans.lf_pre_save(path, i)
        with open(path / 'transform.py', 'w') as f:
            f.write(self.lf_dumps())

    def lf_codegraph(self):
        var_transforms = {}
        for transform in self.lf_all_transforms():
            if False and transform is self:
                continue
            varname = transform.lf_varname
            if varname is not None:
                var_transforms[transform] = varname
        call = self.lf_evaluable_repr(var_transforms=var_transforms)
        assignment = f'_lf_main = {call}'
        if call != self.lf_varname and self.lf_varname is not None:
            assignment = f'{self.lf_varname} = {assignment}'
        dependencies = var2mod._VarFinder().find(ast.parse(assignment)).globals
        graph = var2mod.build_codegraph(dependencies, self._lf_module)
        graph[f'_lf_main'] = (
            assignment,
            dependencies,
            ast.parse(assignment).body[0]
        )
        return graph

    def lf_evaluable_repr(self, indent=0, var_transforms=None):
        return NotImplemented

    def lf_all_transforms(self):
        return NotImplemented

    def lf_all_transforms_with_globals(self):
        res = self.lf_all_transforms()
        graph = self.lf_codegraph()
        all_globals = set()
        for v in graph.values():
            all_globals.update(v[1])
        for g in all_globals:
            gobj = self._lf_module.__dict__[g]
            if gobj is self:
                continue
            self._lf_all_transforms_with_globals(gobj, res)
        return res

    @staticmethod
    def _lf_all_transforms_with_globals(x, res):
        if isinstance(x, str):
            return
        if isinstance(x, Transform):
            for child_transform in x.lf_all_transforms():
                if child_transform not in res:
                    res.append(child_transform)
        try:
            for t in x:
                Transform._lf_all_transforms_with_globals(t, res)
        except TypeError:
            pass

    def lf_dumps(self):
        return var2mod.dumps_graph(self.lf_codegraph())

    def lf_repr(self, indent=0):
        varname = self.lf_varname
        evaluable_repr = self.lf_evaluable_repr()
        if varname is None or varname == evaluable_repr:
            return f'{evaluable_repr}'
        return f'{evaluable_repr} [{varname}]'

    def __repr__(self):
        return self.lf_repr()

    @property
    def lf_varname(self):
        """The transform's variable name. """
        try:
            return [
                k for k, v in self._lf_module.__dict__.items()
                if v is self and not k.startswith('_')
            ][0]
        except IndexError:
            return None

    def __call__(self, arg):
        return NotImplementedError

    def _lf_call_transform(self, arg):
        """Call transform with possibility to pass multiple arguments"""
        signature_parameters = inspect.signature(self).parameters
        if len(signature_parameters) == 1:
            return self(arg)
        return self(*arg)

    def _lf_callyield(self, args, stage, loader_kwargs=None, verbose=False, flatten=False):
        """Create a data loader and run preprocessing, forward, and postprocessing steps.

        :param args: Arguments to call with.
        :param loader_kwargs: data loader keyword arguments
        :param verbose: if *True* print progress bar
        :param flatten: flatten the output
        """
        assert stage in ('eval', 'train'), '_lf_callyield can only be used with stage eval or train'

        if stage == 'eval':
            torch_context = torch.no_grad()
        else:
            torch_context = contextlib.suppress()

        with self.lf_set_stage(stage), torch_context:
            preprocess = self.lf_preprocess
            forward = self.lf_forward
            post = self.lf_postprocess

            use_preprocess = not preprocess.lf_is_identity
            use_post = not post.lf_is_identity
            use_forward = not forward.lf_is_identity

            if use_preprocess:
                iterator = SimpleIterator(
                    args,
                    self.lf_preprocess.lf_to('cpu')._lf_call_transform
                )
                if loader_kwargs is None:
                    loader_kwargs = {}
                loader = self._lf_get_loader(iterator=iterator, loader_kwargs=loader_kwargs)
            else:
                loader = args

            pbar = None
            if verbose:
                if flatten:
                    pbar = tqdm(total=len(args))
                else:
                    loader = tqdm(loader, total=len(loader))

            for batch in loader:
                if use_forward:
                    output = forward._lf_call_transform(batch)
                else:
                    output = batch

                if use_post:
                    # TODO: unbatch not needed anymore since it is part of the post transform (Issue 19)
                    # output = unbatch(output)
                    # output = [
                    #     post._lf_call_transform(output[i])
                    #     for i in range(len(output))
                    # ]
                    output = post._lf_call_transform(output)

                if flatten:
                    # TODO Should we put the unbatch step inside of _yield_flatten_data?
                    # if not use_post:
                    #     output = unbatch(output)
                    yield from self._yield_flatten_data(output, verbose, pbar)
                    continue

                yield output

    @property
    def lf_device(self):
        """Return the device"""
        return self._lf_device

    @property
    def lf_mapdevice(self):
        """Return the map device"""
        return self._lf_mapdevice

    @property
    def lf_preprocess(self):
        """The preprocessing part (everything that happens before sending to gpu). """
        if 'cpu' in self.lf_mapdevice:
            return self
        t = Identity()
        return t

    def _lf_forward_part(self):
        """The forward (GPU) part of the transform """
        if 'gpu' in self.lf_mapdevice:
            return self
        t = Identity()
        return t

    @property
    def lf_forward(self):
        """The forward (GPU) part of the transform and send to GPU"""
        f = self._lf_forward_part()
        f.lf_to(self.lf_device)
        return f

    @property
    def lf_postprocess(self):
        """The postprocessing part of the transform. """
        if 'bcpu' in self.lf_mapdevice:
            return self
        t = Identity()
        return t

    # DANGER: makes it mutable
    def lf_to(self, device: str):
        """Set the transform's device to *device*.

        :param device: device on which to map {'cpu', 'cuda'}
        """
        self._lf_device = device
        for item in self.__dict__:
            obj_ = self._lf_getattribute_object(item)
            if isinstance(obj_, Transform):
                obj_.lf_to(device)
            elif isinstance(obj_, list) and obj_ and isinstance(obj_[0], Transform):
                for a_trans in obj_:
                    a_trans.lf_to(device)
        return self

    def _lf_getattribute_object(self, item):
        """Like getattribute, but not returning variable values, but variable objects. """
        return object.__getattribute__(self, item)

    @property
    def lf_is_identity(self):
        """Return *True* iff the transform is the identity transform. """
        return False

    @property
    def lf_layers(self):
        """Get a dict with all layers in the transform (including layers in sub-transforms)."""
        if self._layers is None:
            layer_dict = {}
            for item in self.__dict__:
                attrib = self._lf_getattribute_object(item)
                if isinstance(attrib, Transform):
                    layer_dict.update(attrib.lf_layers)
                elif type(attrib) in {tuple, list} and attrib and isinstance(attrib[0], Transform):
                    for y in attrib:
                        layer_dict.update(y.lf_layers)
            self._layers = layer_dict
        return self._layers

    @property
    def lf_stage(self):
        """
        :return: Stage of Transform
        """
        return self._lf_stage

    @contextmanager
    def lf_set_stage(self, stage: str):
        """
        Set of stage of Transform

        :param stage: stage ('train', 'eval', 'infer')
        """
        assert stage in ('train', 'eval', 'infer')

        layers = self.lf_layers
        try:
            for layer in layers.values():
                if stage == 'train':
                    layer.train()
                else:
                    layer.eval()
            Transform._lf_stage = stage
            yield
        # TODO: Should we put layers in eval mode by default?
        finally:
            for layer in layers.values():
                layer.eval()
            Transform._lf_stage = None

    def _lf_get_loader(self, iterator, loader_kwargs=None):
        """
        Get the data loader

        :param iterator: Iterator
        :param loader_kwargs: key word arguments for the data loader
        """
        loader = DataLoader(
            iterator,
            worker_init_fn=lambda _: np.random.seed(),
            **loader_kwargs
        )
        return loader

    def infer_apply(self, arg):
        """Call transform within the infer context"""
        with self.lf_set_stage('infer'), torch.no_grad():
            return self._lf_call_transform(arg)

    def eval_apply(self, arg, loader_kwargs=None, verbose=False, flatten=False):
        """Call transform within the eval context"""
        return self._lf_callyield(arg, 'eval', loader_kwargs=loader_kwargs,
                                  verbose=verbose, flatten=flatten)

    def train_apply(self, arg, loader_kwargs=None, verbose=False, flatten=False):
        """Call transform within the train context"""
        return self._lf_callyield(arg, 'train', loader_kwargs=loader_kwargs,
                                  verbose=verbose, flatten=flatten)


class AtomicTransform(Transform):
    """Base class for "atomic" transforms (transforms that are not made by combining
    other transforms, in contrast to `CompoundTransform`s. """

    def __init__(self, call, module, stack):
        super().__init__(module, stack)
        self._lf_call = call

    def lf_evaluable_repr(self, indent=0, var_transforms=None):
        if var_transforms is None:
            var_transforms = {}
        return var_transforms.get(self, self._lf_call)

    def lf_all_transforms(self):
        res = [self]
        for v in self.__dict__.values():
            if isinstance(v, Transform):
                for child_transform in v.all_transforms():
                    if child_transform not in res:
                        res.append(child_transform)
        return res


class FunctionTransform(AtomicTransform):
    def __init__(self, function, module, stack, call=None):
        if call is None:
            call = function.__name__
        super().__init__(call, module, stack)
        self.function = function

    def __call__(self, *args, **kwargs):
        return self.function(*args, **kwargs)


class TorchModuleTransform(AtomicTransform):
    def lf_pre_save(self, path, i):
        path = Path(path)
        checkpoint_path = path / f'{path.stem}_{i}.pt'
        print('saving torch module to', checkpoint_path)
        torch.save(self.state_dict(), checkpoint_path)

    def lf_post_load(self, path, i):
        path = Path(path)
        checkpoint_path = path / f'{path.stem}_{i}.pt'
        print('loading torch module from', checkpoint_path)
        self.load_state_dict(torch.load(checkpoint_path))


class CompoundTransform(Transform):
    """Abstract base class for compound-transforms (transforms combining other transforms.)"""
    op = NotImplemented

    def __init__(self, transforms, module, stack, lf_name=None, lf_group=False):
        super().__init__(module, stack, lf_name=lf_name)

        self._lf_group = True if lf_name is not None else lf_group
       #assert not (self.lf_name is not None and self._lf_group is False)

        transforms = self._flatten_list(transforms)
        self.transforms = transforms

        self._lf_preprocess = None
        self._lf_forward = None
        self._lf_postprocess = None

        # self._lf_mapdevice_list = None
        self._lf_mapdevice_list = [t.lf_mapdevice for t in self.transforms]
        try:
            self._mapdevice = set.union(*self._lf_mapdevice_list)
        except (AttributeError, TypeError):
            self._mapdevice = None

    def lf_evaluable_repr(self, indent=0, var_transforms=None):
        sub_reprs = [
            x.lf_evaluable_repr(indent + 4, var_transforms)
            for x in self.transforms
        ]
        return (
            '(\n    ' + ' ' * indent
            + ('\n' + ' ' * indent + f'    {self.op} ').join(sub_reprs)
            + '\n' + ' ' * indent + ')'
        )

    def lf_repr(self, indent=0):
        sub_reprs = [
            x.lf_repr(indent + 4)
            for x in self.transforms
        ]
        return (
            '(\n    ' + ' ' * indent
            + ('\n' + ' ' * indent + f'    {self.op} ').join(sub_reprs)
            + '\n' + ' ' * indent + ')'
        )

    @classmethod
    def _flatten_list(cls, transform_list: List[Transform]):
        """Flatten *list_* such that members of *cls* are not nested.

        :param list_: List of transforms.
        """
        list_flat = []

        for transform in transform_list:
            if isinstance(transform, cls):
                if transform._lf_group:
                    list_flat.append(transform)
                else:
                    list_flat += transform.transforms
            else:
                list_flat.append(transform)

        return list_flat

    def lf_all_transforms(self):
        res = [self]
        for transform in self.transforms:
            for child_transform in transform.lf_all_transforms():
                if child_transform not in res:
                    res.append(child_transform)
        return res

    def grouped(self):
        return type(self)(self.transforms, self._lf_module, self._lf_stack,
                          lf_name=self.lf_name, lf_group=True)

    @staticmethod
    def _lf_get_keys(transforms):
        """Get deduplicated keys from list of transforms

        Names are updated as below.
        [None, None, 'a', 'a', 'b', 'c'] -> ['out_0', 'out_1', 'a_0', 'a_1', 'b', 'c']

        :param transforms: list of transforms
        :return: list of keys
        """
        names = []
        for ind, transform_ in enumerate(transforms):
            if transform_.lf_name is None:
                name = 'out_'+str(ind)
            else:
                name = transform_.lf_name
            names.append(name)

        counter = Counter(names)
        updated_counter = Counter()
        deduped_keys = []

        for name in names:
            new_name = name + '_' + str(updated_counter[name]) if counter[name] > 1 else name
            updated_counter.update({name: 1})
            deduped_keys.append(new_name)
        return deduped_keys


class Compose(CompoundTransform):
    """Apply series of transforms on input.

    Compose([t1, t2, t3])(x) = t3(t1(t2(x)))

    :param transforms: List of transforms to compose.
    :param flatten: If *True* flatten transforms -
        Compose([Compose([a,b]), c]) becomes Compose([a, b, c])
    :return: output from series of transforms
    """
    op = '>>'

    def __call__(self, arg):
        """Call method for Compose

        :param arg: arguments to call with
        :return: output from series of transforms
        """
        for transform_ in self.transforms:
            arg = transform_._lf_call_transform(arg)
        return arg

    # TODO Finish adding
    # def __len__(self):
    #     # TODO Previously was length of first element of trans_list. Any reason why?
    #     # return len(self.trans_list[0])
    #     return len(self.transforms)

    def _lf_list_of_forward_parts(self):
        """Accumulate all forward parts of the transforms"""
        ts_ = []
        for a_trans, dev in zip(self.transforms, self._lf_mapdevice_list):
            if 'gpu' in dev:
                # TODO Why is there a special case here?
                if len(dev) == 1:
                    ts_.append(a_trans)
                else:
                    ts_.append(a_trans.lf_forward)
        return ts_

    def _lf_forward_part(self):
        """Forward part of transforms"""
        if self._lf_forward is None:
            ts_ = self._lf_list_of_forward_parts()

            if len(ts_) == 1:
                self._lf_forward = ts_[0]
            elif ts_:
                self._lf_forward = Compose(ts_, module=None, stack=None)
            else:
                self._lf_forward = Identity()

        return self._lf_forward

    @property
    def lf_preprocess(self):
        if self._lf_preprocess is None:
            t = [
                t.lf_preprocess for t, d in zip(self.transforms, self._lf_mapdevice_list) if 'cpu' in d
            ]

            if len(t) == 1:
                self._lf_preprocess = t[0].lf_preprocess
            elif t:
                self._lf_preprocess = Compose(t, module=None, stack=None)
            else:
                self._lf_preprocess = Identity()

        return self._lf_preprocess

    @property
    def lf_postprocess(self):
        if self._lf_postprocess is None:
            t = [
                t for t, d in zip(self.transforms, self._lf_mapdevice_list) if 'bcpu' in d
            ]

            if len(t) == 1:
                self._lf_postprocess = t[0].postprocess
            elif t:
                self._lf_postprocess = Compose(t, module=None, stack=None)
            else:
                self._lf_postprocess = Identity()

        return self._lf_postprocess


class Rollout(CompoundTransform):
    """Apply a list of transform to same input and get tuple output

    Rollout([t1, t2, ...])(x) := (t1(x), t2(x), ...)

    :param transforms: List of transforms to rollout.
    :param flatten: If *True* flatten transforms -
        Rollout([Rollout([a,b]), c]) becomes Rollout([a, b, c])
    :return: namedtuple of outputs
    """
    op = '+'

    def __init__(self, transforms, module, stack, lf_name=None, lf_group=False):
        super().__init__(transforms, module, stack, lf_name=lf_name, lf_group=lf_group)
        self.lf_keys = self._lf_get_keys(self.transforms)
        self._lf_output_format = namedtuple('namedtuple', self.lf_keys)

    def __call__(self, arg):
        """Call method for Rollout

        :param arg: Argument to call with
        :return: namedtuple of outputs
        """
        out = []
        for transform_ in self.transforms:
            out.append(transform_._lf_call_transform(arg))
        out = self._lf_output_format(*out)
        return out

    # TODO Finish adding
    # def __len__(self):
    #     lens = [len(x) for x in self.transforms]
    #     assert len(set(lens)) == 1
    #     return lens[0]

    @property
    def lf_preprocess(self):
        if self._lf_preprocess is None:
            t_list = [x.lf_preprocess for x in self.transforms]
            if all([isinstance(t, Identity) for t in t_list]):
                self._lf_postprocess = Identity()
            elif len(list(self._lf_mapdevice)) >= 2 and 'bcpu' in self._mapdevice:
                self._lf_postprocess = Parallel(t_list)
            else:
                self._lf_preprocess = Rollout(t_list)
        return self._lf_preprocess

    def _lf_forward_part(self):
        """Forward part"""
        # TODO Should we set self._lf_forward to Identity() like in lf_preprocess and lf_postprocess
        if self._lf_forward is None:
            t_list = [x.lf_forward for x in self.transforms]
            if len(list(self._mapdevice)) >= 2 and 'gpu' in self._lf_mapdevice:
                self._lf_forward = Parallel(t_list)
            else:
                self._lf_forward = Rollout(t_list)
        return self._lf_forward

    @property
    def lf_postprocess(self):
        """Post process part"""
        if self._lf_postprocess is None:
            t_list = [x.lf_postprocess for x in self.transforms]
            if all([isinstance(t, Identity) for t in t_list]):
                self._lf_postprocess = Identity()
            elif len(list(self._lf_mapdevice)) >= 2 and 'bcpu' in self._mapdevice:
                self._lf_postprocess = Parallel(t_list)
            else:
                self._lf_postprocess = Rollout(t_list)
        return self._lf_postprocess


class Parallel(CompoundTransform):
    """Apply transforms in parallel to a tuple of inputs and get tuple output

    Parallel([f1, f2, ...])((x1, x2, ..)) := (f1(x1), f2(x2), ...)

    :param transforms: List of transforms to parallelize.
    :param flatten: If *True* flatten transforms -
        Parallel([Parallel([a,b]), c]) becomes Parallel([a, b, c])
    :return: namedtuple of outputs
    """
    op = '/'

    def __init__(self, transforms, module, stack, lf_name=None, lf_group=False):
        super().__init__(transforms, module, stack, lf_name=lf_name, lf_group=lf_group)
        self.lf_keys = self._lf_get_keys(self.transforms)
        self._lf_output_format = namedtuple('namedtuple', self.lf_keys)

    def __call__(self, arg):
        """Call method for Parallel

        :param arg: Argument to call with
        :return: namedtuple of output
        """
        out = []
        for ind, transform_ in enumerate(self.transforms):
            out.append(transform_._lf_call_transform(arg[ind]))
        out = self._lf_output_format(*out)
        return out

    @property
    def lf_preprocess(self):
        if self._lf_preprocess is None:
            t_list = [x.lf_preprocess for x in self.transforms]
            if all([isinstance(t, Identity) for t in t_list]):
                self._lf_preprocess = Identity()
            else:
                self._lf_preprocess = Parallel(t_list)
        return self._lf_preprocess

    @property
    def lf_postprocess(self):
        if self._lf_postprocess is None:
            t_list = [x.lf_postprocess for x in self.transforms]
            if all([isinstance(t, Identity) for t in t_list]):
                self._lf_postprocess = Identity()
            else:
                self._lf_postprocess = Parallel(t_list)
        return self._lf_postprocess

    def _lf_forward_part(self):
        if self._lf_forward is None:
            t_list = [x.lf_forward for x in self.transforms]
            if all([isinstance(t, Identity) for t in t_list]):
                self._lf_forward = Identity()
            else:
                self._lf_forward = Parallel(t_list)
        return self._lf_forward


class Identity(Transform):
    """Do nothing."""

    def __init__(self, module=None, stack=None, lf_name=None):
        super().__init__(module, stack, lf_name=lf_name)

    @property
    def lf_is_identity(self):
        return True

    def __call__(self, *args):
        # remove, make consistent
        if len(args) == 1:
            return args[0]
        return args


def save(transform: Transform, path):
    transform.lf_save(path)


def load(path):
    """Load transform (as saved with lf.save) from *path*. """
    path = Path(path)
    with open(path / 'transform.py') as f:
        source = f.read()
    module = types.ModuleType('lfload')
    module.__dict__.update({
        '_lf_source': source,
        '_lf_module': module,
        '__file__': str(path / 'transform.py')
    })
    exec(source, module.__dict__)
    transform = module._lf_main
    for i, subtrans in enumerate(transform.lf_all_transforms_with_globals()):
        subtrans.lf_post_load(path, i)
    return transform


def group(transform: Union[Rollout, Parallel]):
    return transform.grouped()<|MERGE_RESOLUTION|>--- conflicted
+++ resolved
@@ -8,6 +8,7 @@
 import sys
 import types
 import torch
+from torch.utils.data import DataLoader
 from pathlib import Path
 from typing import Union
 from typing import List
@@ -16,12 +17,6 @@
 from tqdm import tqdm
 from collections import namedtuple, Counter
 
-<<<<<<< HEAD
-import torch
-from torch.utils.data import DataLoader
-
-=======
->>>>>>> 61b0121c
 from lf import var2mod
 from lf.data import SimpleIterator
 
@@ -657,7 +652,7 @@
     """Abstract base class for compound-transforms (transforms combining other transforms.)"""
     op = NotImplemented
 
-    def __init__(self, transforms, module, stack, lf_name=None, lf_group=False):
+    def __init__(self, transforms, module=None, stack=None, lf_name=None, lf_group=False):
         super().__init__(module, stack, lf_name=lf_name)
 
         self._lf_group = True if lf_name is not None else lf_group
@@ -858,7 +853,7 @@
     """
     op = '+'
 
-    def __init__(self, transforms, module, stack, lf_name=None, lf_group=False):
+    def __init__(self, transforms, module=None, stack=None, lf_name=None, lf_group=False):
         super().__init__(transforms, module, stack, lf_name=lf_name, lf_group=lf_group)
         self.lf_keys = self._lf_get_keys(self.transforms)
         self._lf_output_format = namedtuple('namedtuple', self.lf_keys)
@@ -930,7 +925,7 @@
     """
     op = '/'
 
-    def __init__(self, transforms, module, stack, lf_name=None, lf_group=False):
+    def __init__(self, transforms, module=None, stack=None, lf_name=None, lf_group=False):
         super().__init__(transforms, module, stack, lf_name=lf_name, lf_group=lf_group)
         self.lf_keys = self._lf_get_keys(self.transforms)
         self._lf_output_format = namedtuple('namedtuple', self.lf_keys)
