import ast
import contextvars
from contextlib import contextmanager
import dis
import functools
import inspect
import linecache
from pathlib import Path
import sys
import types
from typing import List
<<<<<<< HEAD
from collections import namedtuple
import numpy as np

from tqdm import tqdm
=======
from collections import namedtuple, Counter
>>>>>>> 67608820

import torch
from torch.utils.data import DataLoader

from lf import var2mod
from lf.data import SimpleIterator


def _isinstance_of_namedtuple(arg):
    """Check if input is instance of namedtuple"""
    typ = type(arg)
    base = typ.__bases__
    if len(base) != 1 or base[0] != tuple:
        return False
    fields = getattr(typ, '_fields', None)
    if not isinstance(fields, tuple):
        return False
    return all(isinstance(field, str) for field in fields)


def _instructions_up_to_call(x):
    """Get all instructions up to last CALL FUNCTION. """
    instructions = []
    instructions = list(dis.get_instructions(x))
    for i, instruction in enumerate(instructions[::-1]):
        if instruction.opname.startswith('CALL_'):
            break
    return instructions[:-i]


def _instructions_up_to_offset(x, lasti):
    """Get all instructions up to offset *lasti*. """
    instructions = []
    for instruction in dis.get_instructions(x):
        instructions.append(instruction)
        if instruction.offset == lasti:
            break
    return instructions


def _get_source(filename):
    """Get source from *filename*.

    Filename as in the code object, can be "<ipython input-...>" in which case
    the source is taken from the ipython cache.
    """
    try:
        # the ipython case
        return ''.join(linecache.cache[filename][2])
    except KeyError:
        # normal module
        with open(filename) as f:
            return f.read()


def _get_statement(source, lineno):
    """Get complete (potentially multi-line) statement at line *lineno*. """
    module = ast.parse(source)
    stmts = []
    for stmt in module.body:
        if stmt.lineno <= lineno <= stmt.end_lineno:
            stmts.append(ast.get_source_segment(source, stmt))
    return '\n'.join(stmts)


def _wrap_function(fun):
    """Fram *fun* in a Transform. Don't use directly, use `trans` instead. """
    wrapper = FunctionTransform(fun, _caller_module(2), _same_module_stack(2))
    functools.update_wrapper(wrapper, fun)
    return wrapper


def _module(frame):
    """Get module of *frame*. """
    try:
        return frame.f_globals['_lf_module']
    except KeyError:
        return sys.modules[frame.f_globals['__name__']]


def _caller_frame(depth):
    """Get the caller frame in depth *depth*. """
    return inspect.stack()[depth + 1].frame


def _caller_module(depth):
    """Get the caller module in depth *depth*. """
    return _module(_caller_frame(depth + 1))


def _same_module_stack(depth):
    res = []
    stack = inspect.stack()[depth + 1:]
    module_name = stack[0].frame.f_globals['__name__']
    for f in stack:
        if f.frame.f_globals['__name__'] == module_name:
            res.append(f.frame)
        else:
            break
    return res


def _wrap_class(cls):
    """Patch __init__ of class such that the initialization statement is stored
    as an attribute `_lf_call`. In addition make class inherit from Transform.

    This is called by `trans`, don't call `_wrap_class` directly, always use `trans`.

    Example:

    @trans
    class MyClass:
        def __init__(self, x):
            ...

    >>> myobj = MyClass('hello')
    >>> myobj._lf_call
    MyClass('hello')
    """
    old__init__ = cls.__init__
    if issubclass(cls, torch.nn.Module):
        trans_class = TorchModuleTransform
    else:
        trans_class = AtomicTransform

    # make cls inherit from AtomicTransform
    cls = type(cls.__name__, (cls, trans_class), {})

    @functools.wraps(cls.__init__)
    def __init__(self, *args, **kwargs):
        # we want to extract the precise init statement here (e.g. `MyClass(1, 2, 3)`
        # , for python 3.11 (currently in development) this can be done via co_positions
        # (see https://www.python.org/dev/peps/pep-0657/),
        # for now, as 3.11 isn't widely used, this requires the following hack:

        # get the caller frame
        caller_frame = _caller_frame(1)
        # extract the source of the class init statement
        try:
            full_source = caller_frame.f_globals['_lf_source']
        except KeyError:
            full_source = _get_source(caller_frame.f_code.co_filename)
        source = _get_statement(full_source,
                                caller_frame.f_lineno)
        # the source can contain surrounding stuff we need to discard
        # as we only have the line number (this is what makes this complicated)

        # get all segments in the source that correspond to calls and might thus
        # potentially be the class init
        candidate_segments = var2mod.Finder(ast.Call).get_source_segments(source)
        # disassemble and get the instructions up to the current position
        target_instrs = _instructions_up_to_offset(caller_frame.f_code,
                                                   caller_frame.f_lasti)
        # for each candidate, disassemble and compare the instructions to what we
        # actually have, a match means this is the correct statement
        if not candidate_segments:
            raise RuntimeError('No class initializations found.')

        for segment in candidate_segments:

            instrs = _instructions_up_to_call(segment)
            if len(instrs) > len(target_instrs):
                continue
            for instr, target_instr in zip(instrs, target_instrs[-len(instrs):]):
                if instr.argval != target_instr.argval:
                    break
                same_opname = instr.opname == target_instr.opname
                load_ops = ('LOAD_NAME', 'LOAD_FAST', 'LOAD_GLOBAL')
                both_load = instr.opname in load_ops and target_instr.opname in load_ops
                if not (same_opname or both_load):
                    break
            else:
                break
        else:
            raise RuntimeError('Class initialization not found.')

        old__init__(self, *args, **kwargs)
        trans_class.__init__(self, segment, _module(caller_frame), _same_module_stack(1))

    cls.__init__ = __init__
    return cls


def _wrap_lambda(fun):
    """Wrap a lambda function in a transform. Hacky hack that will hopefully
    become obsolete with python 3.11 (see _wrap_class). """
    # get the caller frame (it's 2 - [caller] -> [trans] -> [_wrap_lambda])
    caller_frame = _caller_frame(2)
    # get the source
    try:
        full_source = caller_frame.f_globals['_lf_source']
    except KeyError:
        full_source = _get_source(caller_frame.f_code.co_filename)
    source = _get_statement(full_source,
                            caller_frame.f_lineno)
    # find all lambda nodes
    nodes = var2mod.Finder(ast.Lambda).find(ast.parse(source))
    candidate_segments = []
    candidate_calls = []
    for node in nodes:
        # keep lambda nodes which are contained in a call of `lf.trans`
        if not isinstance(node.parent, ast.Call):
            continue
        containing_call = ast.get_source_segment(source, node.parent.func)
        containing_function = eval(containing_call, caller_frame.f_globals)
        if containing_function is not trans:
            continue
        candidate_segments.append(ast.get_source_segment(source, node))
        candidate_calls.append(ast.get_source_segment(source, node.parent))

    # compare candidate's bytecodes to that of `fun`
    # keep the call for the matching one
    target_instrs = list(dis.get_instructions(fun))
    for segment, call in zip(candidate_segments, candidate_calls):
        instrs = list(dis.get_instructions(eval(segment)))
        if not len(instrs) == len(target_instrs):
            continue
        for instr, target_instr in zip(instrs, target_instrs):
            if (instr.opname, target_instr.argval) != (instr.opname, target_instr.argval):
                break
        else:
            break
    else:
        raise RuntimeError('Lambda not found.')

    wrapper = FunctionTransform(fun, _module(caller_frame), _same_module_stack(2), call)
    functools.update_wrapper(wrapper, fun)
    return wrapper


def trans(fun_or_cls):
    """Transform wrapper / decorator. Use to wrap a class or callable. """
    if inspect.isclass(fun_or_cls):
        return _wrap_class(fun_or_cls)
    if inspect.isfunction(fun_or_cls):
        if fun_or_cls.__name__ == '<lambda>':
            return _wrap_lambda(fun_or_cls)
        return _wrap_function(fun_or_cls)
    raise ValueError('Can only wrap classes or callables.')


class Transform:
    def __init__(self, module, stack, lf_name=None):
        self._lf_module = module
        self._lf_stack = stack
        self.__lf_name = lf_name

        self._layers = None
        self._stage = None
        self._mapdevice = {'gpu'}
        self._device = 'gpu'

    @property
    def lf_name(self):
        if self.__lf_name is None:
            return self.lf_varname
        return self.__lf_name

    def __rshift__(self, other):
        return Compose([self, other], _caller_module(1), flatten=True)

    def __add__(self, other: "Transform") -> "Rollout":
        """ Rollout with *other*. """
        return Rollout([self, other], _caller_module(1), flatten=True)

    def __truediv__(self, other: "Transform") -> "Parallel":
        """ Parallel with *other*. """
        return Parallel([self, other], _caller_module(1), flatten=True)

    def __sub__(self, transform_name: str) -> "Transform":
        """Name Transform"""
        return self.lf_clone(lf_name=transform_name)

    def lf_clone(self, **kwargs):
        """Clone Transform"""
        return NotImplementedError

    def lf_pre_save(self, path, i):
        pass

    def lf_post_load(self, path, i):
        pass

    def lf_save(self, path):
        path = Path(path)
        path.mkdir(exist_ok=True)
        for i, subtrans in enumerate(self.lf_all_transforms_with_globals()):
            subtrans.lf_pre_save(path, i)
        with open(path / 'transform.py', 'w') as f:
            f.write(self.lf_dumps())

    def lf_codegraph(self):
        var_transforms = {}
        for transform in self.lf_all_transforms():
            if False and transform is self:
                continue
            varname = transform.lf_varname
            if varname is not None:
                var_transforms[transform] = varname
        call = self.lf_evaluable_repr(var_transforms=var_transforms)
        assignment = f'_lf_main = {call}'
        if call != self.lf_varname and self.lf_varname is not None:
            assignment = f'{self.lf_varname} = {assignment}'
        dependencies = var2mod._VarFinder().find(ast.parse(assignment)).globals
        graph = var2mod.build_codegraph(dependencies, self._lf_module)
        graph[f'_lf_main'] = (
            assignment,
            dependencies,
            ast.parse(assignment).body[0]
        )
        return graph

    def lf_evaluable_repr(self, indent=0, var_transforms=None):
        return NotImplemented

    def lf_all_transforms(self):
        return NotImplemented

    def lf_all_transforms_with_globals(self):
        res = self.lf_all_transforms()
        graph = self.lf_codegraph()
        all_globals = set()
        for v in graph.values():
            all_globals.update(v[1])
        for g in all_globals:
            gobj = self._lf_module.__dict__[g]
            if gobj is self:
                continue
            self._lf_all_transforms_with_globals(gobj, res)
        return res

    @staticmethod
    def _lf_all_transforms_with_globals(x, res):
        if isinstance(x, str):
            return
        if isinstance(x, Transform):
            for child_transform in x.lf_all_transforms():
                if child_transform not in res:
                    res.append(child_transform)
        try:
            for t in x:
                Transform._lf_all_transforms_with_globals(t, res)
        except TypeError:
            pass

    def lf_dumps(self):
        return var2mod.dumps_graph(self.lf_codegraph())

    def lf_repr(self, indent=0):
        varname = self.lf_varname
        evaluable_repr = self.lf_evaluable_repr()
        if varname is None or varname == evaluable_repr:
            return f'{evaluable_repr}'
        return f'{evaluable_repr} [{varname}]'

    def __repr__(self):
        return self.lf_repr()

    @property
    def lf_varname(self):
        """The transform's variable name. """
        try:
            return [
                k for k, v in self._lf_module.__dict__.items()
                if v is self and not k.startswith('_')
            ][0]
        except IndexError:
            return None

    def __call__(self, arg):
        return NotImplementedError

    def _lf_call_transform(self, arg):
        """Call transform with possibility to pass multiple arguments"""
        signature_parameters = inspect.signature(self).parameters
        if len(signature_parameters) == 1:
            return self(arg)
        return self(*arg)

    @property
    def device(self):
        """Return the device"""
        return self._device

    @property
    def preprocess(self):
        """The preprocessing part (everything that happens before sending to gpu). """
        if 'cpu' in self.mapdevice:
            return self
        t = Identity()
        t._stage = self.stage
        return t

    def _forward_part(self):
        """The forward (GPU) part of the transform """
        if 'gpu' in self.mapdevice:
            return self
        t = Identity()
        t._stage = self.stage
        return t

    @property
    def forward(self):
        """The forward (GPU) part of the transform and send to GPU"""
        f = self._forward_part()
        f.to(self.device)
        return f

    @property
    def postprocess(self):
        """The postprocessing part of the transform. """
        if 'bcpu' in self.mapdevice:
            return self
        t = Identity()
        t._stage = self.stage
        return t

    # DANGER: makes it mutable
    def to(self, device: str):
        """Set the transform's device to *device*.

        :param device: device on which to map {'cpu', 'cuda'}
        """
        self._device = device
        for item in self.__dict__:
            obj_ = self.getattribute_object(item)
            if isinstance(obj_, Transform):
                obj_.to(device)
            elif isinstance(obj_, list) and obj_ and isinstance(obj_[0], Transform):
                for a_trans in obj_:
                    a_trans.to(device)
        return self

    def getattribute_object(self, item):
        """Like getattribute, but not returning variable values, but variable objects. """
        return object.__getattribute__(self, item)

    @property
    def mapdevice(self):
        """Return the map device"""
        return self._mapdevice

    @property
    def is_identity(self):
        """Return *True* iff the transform is the identity transform. """
        return False

    @property
    def layers(self):
        """Get a dict with all layers in the transform (including layers in sub-transforms)."""
        if self._layers is None:
            layer_dict = {}
            for item in self.__dict__:
                attrib = self.getattribute_object(item)
                if isinstance(attrib, Transform):
                    layer_dict.update(attrib.layers)
                elif type(attrib) in {tuple, list} and attrib and isinstance(attrib[0], Transform):
                    for y in attrib:
                        layer_dict.update(y.layers)
            self._layers = layer_dict
        return self._layers

    @property
    def stage(self):
        """
        :return: Stage of Transform
        """
        return self._stage

    @contextmanager
    def set_stage(self, stage: str):
        """
        Set of stage of Transform
        :param stage: stage ('train', 'eval', 'infer')
        """
        assert stage in ('train', 'eval', 'infer')

        self._stage = stage
        layers = self.layers
        try:
            for layer in layers.values():
                if stage == 'train':
                    layer.train()
                else:
                    layer.eval()
            yield
        # TODO: Should we put layers in eval mode by default?
        finally:
            self._stage = None
            for layer in layers.values():
                layer.eval()

    def _get_loader(self, iterator, loader_kwargs=None, horovod=False):
        """
        Get Data Loader
        :param iterator: Iterator
        :param loader_kwargs:
        """
        if horovod:
            import horovod.torch as hvd
            from torch.utils.data.distributed import DistributedSampler
            sampler = DistributedSampler(
                iterator,
                num_replicas=hvd.size(),
                rank=hvd.rank(),
                # shuffle=shuffle,
            )
            loader = DataLoader(
                iterator,
                sampler=sampler,
                worker_init_fn=lambda _: np.random.seed(),
                **loader_kwargs
            )
        else:
            loader = DataLoader(
                iterator,
                worker_init_fn=lambda _: np.random.seed(),
                **loader_kwargs
            )
        return loader

    def _callyield(self, args, loader_kwargs=None, verbose=False, flatten=True):
        """Create a data loader and run preprocessing, forward, and postprocessing steps.

        :param args: Arguments to call with.
        :param loader_kwargs: data loader keyword arguments
        :param verbose: if *True* print progress bar
        :param flatten: flatten the output
        """

        iterator = SimpleIterator(
            args,
            self.preprocess.to('cpu')._lf_call_transform
            # self.preprocess.to('cpu').context_do
        )

        if loader_kwargs is None:
            loader_kwargs = {}

        loader = self._get_loader(iterator=iterator, loader_kwargs=loader_kwargs)

        pbar = None
        if verbose:
            if flatten:
                pbar = tqdm(total=len(args))
            else:
                loader = tqdm(loader, total=len(loader))

        forward = self.forward
        post = self.postprocess
        # post = self.postprocess_with_fixed_stage

        try:
            use_post = not post.is_identity
        except AttributeError as err:
            if 'is_identity' not in str(err):
                raise err
            use_post = False

        use_forward = not forward.is_identity

        for batch in loader:
            # NOTE: context_do not needed since _callyield is run inside context
            # output = self._forward_context_do(batch, forward, stage, use_forward)
            if use_forward:
                output = forward._lf_call_transform(batch)
            else:
                output = batch

            if use_post:
                # NOTE: unbatch not needed anymore since it is part of the post transform (Issue 19)
                # output = unbatch(output)
                # output = [
                #     post._lf_call_transform(output[i])
                #     for i in range(len(output))
                # ]
                output = post._lf_call_transform(output)

            if flatten:
                # NOTE: unbatch not needed anymore since it is part of the post transform (Issue 19)
                # if not use_post:
                #     output = unbatch(output)
                yield from self._yield_flatten_data(output, verbose, pbar)
                continue

            yield output

    def infer_apply(self, arg):
        """Call transform within the infer context"""
        with torch.no_grad():
            context = contextvars.copy_context()
            with self.set_stage('infer'):
                return context.run(self._lf_call_transform, arg)

    def eval_apply(self, arg, loader_kwargs=None, verbose=False, flatten=True):
        """Call transform within the eval context"""
        with torch.no_grad():
            context = contextvars.copy_context()
            with self.set_stage('eval'):
                return context.run(self._callyield, arg, loader_kwargs, verbose=verbose, flatten=flatten)

    def train_apply(self, arg, loader_kwargs=None, verbose=False, flatten=True):
        """Call transform within the train context"""
        context = contextvars.copy_context()
        with self.set_stage('train'):
            return context.run(self._callyield, arg, loader_kwargs, verbose=verbose, flatten=flatten)


class AtomicTransform(Transform):
    """Base class for "atomic" transforms (transforms that are not made by combining
    other transforms, in contrast to `CompoundTransform`s. """

    def __init__(self, call, module, stack):
        super().__init__(module, stack)
        self._lf_call = call

    def lf_evaluable_repr(self, indent=0, var_transforms=None):
        if var_transforms is None:
            var_transforms = {}
        return var_transforms.get(self, self._lf_call)

    def lf_all_transforms(self):
        res = [self]
        for v in self.__dict__.values():
            if isinstance(v, Transform):
                for child_transform in v.all_transforms():
                    if child_transform not in res:
                        res.append(child_transform)
        return res


class FunctionTransform(AtomicTransform):
    def __init__(self, function, module, stack, call=None):
        if call is None:
            call = function.__name__
        super().__init__(call, module, stack)
        self.function = function

    def __call__(self, *args, **kwargs):
        return self.function(*args, **kwargs)


class TorchModuleTransform(AtomicTransform):
    def lf_pre_save(self, path, i):
        path = Path(path)
        checkpoint_path = path / f'{path.stem}_{i}.pt'
        print('saving torch module to', checkpoint_path)
        torch.save(self.state_dict(), checkpoint_path)

    def lf_post_load(self, path, i):
        path = Path(path)
        checkpoint_path = path / f'{path.stem}_{i}.pt'
        print('loading torch module from', checkpoint_path)
        self.load_state_dict(torch.load(checkpoint_path))


class CompoundTransform(Transform):
    """Abstract base class for compound-transforms (transforms combining other transforms.)"""
    op = NotImplemented

    def __init__(self, transforms, module, stack, flatten=True, lf_name=None):
        super().__init__(module, stack, lf_name=lf_name)
        if flatten:
            transforms = self._flatten_list(transforms)
        self.transforms = transforms

    def lf_evaluable_repr(self, indent=0, var_transforms=None):
        sub_reprs = [
            x.lf_evaluable_repr(indent + 4, var_transforms)
            for x in self.transforms
        ]
        return (
            '(\n    ' + ' ' * indent
            + ('\n' + ' ' * indent + f'    {self.op} ').join(sub_reprs)
            + '\n' + ' ' * indent + ')'
        )

    def lf_repr(self, indent=0):
        sub_reprs = [
            x.lf_repr(indent + 4)
            for x in self.transforms
        ]
        return (
            '(\n    ' + ' ' * indent
            + ('\n' + ' ' * indent + f'    {self.op} ').join(sub_reprs)
            + '\n' + ' ' * indent + ')'
        )

    @classmethod
    def _flatten_list(cls, transform_list: List[Transform]):
        """Flatten *list_* such that members of *cls* are not nested.

        :param list_: List of transforms.
        """
        list_flat = []

        for transform in transform_list:
            if isinstance(transform, cls):
                if transform.lf_name is None:
                    list_flat += transform.transforms
                else:
                    list_flat.append(transform)
            else:
                list_flat.append(transform)

        return list_flat

    def lf_all_transforms(self):
        res = [self]
        for transform in self.transforms:
            for child_transform in transform.lf_all_transforms():
                if child_transform not in res:
                    res.append(child_transform)
        return res

    @staticmethod
    def _lf_get_keys(transforms):
        """Get deduplicated keys from list of transforms

        Names are updated as below.
        [None, None, 'a', 'a', 'b', 'c'] -> ['out_0', 'out_1', 'a_0', 'a_1', 'b', 'c']

        :param transforms: list of transforms
        :return: list of keys
        """
        names = []
        for ind, transform_ in enumerate(transforms):
            if transform_.lf_name is None:
                name = 'out_'+str(ind)
            else:
                name = transform_.lf_name
            names.append(name)

        counter = Counter(names)
        updated_counter = Counter()
        deduped_keys = []

        for name in names:
            new_name = name + '_' + str(updated_counter[name]) if counter[name] > 1 else name
            updated_counter.update({name: 1})
            deduped_keys.append(new_name)
        return deduped_keys


class Compose(CompoundTransform):
    """Apply series of transforms on input.

    Compose([t1, t2, t3])(x) = t3(t1(t2(x)))

    :param transforms: List of transforms to compose.
    :param flatten: If *True* flatten transforms -
        Compose([Compose([a,b]), c]) becomes Compose([a, b, c])
    :return: output from series of transforms
    """
    op = '>>'

    def __call__(self, arg):
        """Call method for Compose

        :param arg: arguments to call with
        :return: output from series of transforms
        """
        for transform_ in self.transforms:
            arg = transform_._lf_call_transform(arg)
        return arg


class Rollout(CompoundTransform):
    """Apply a list of transform to same input and get tuple output

    Rollout([t1, t2, ...])(x) := (t1(x), t2(x), ...)

    :param transforms: List of transforms to rollout.
    :param flatten: If *True* flatten transforms -
        Rollout([Rollout([a,b]), c]) becomes Rollout([a, b, c])
    :return: namedtuple of outputs
    """
    op = '+'

    def __init__(self, transforms, module, stack, flatten=False, lf_name=None):
        keys = self._lf_get_keys(transforms)
        super().__init__(transforms, module, stack, flatten=flatten, lf_name=lf_name)
        self.lf_keys = keys
        self._lf_output_format = namedtuple('namedtuple', self.lf_keys)

    def __call__(self, arg):
        """Call method for Rollout

        :param arg: Argument to call with
        :return: namedtuple of outputs
        """
        out = []
        for transform_ in self.transforms:
            out.append(transform_._lf_call_transform(arg))
        out = self._lf_output_format(*out)
        return out


class Parallel(CompoundTransform):
    """Apply transforms in parallel to a tuple of inputs and get tuple output

    Parallel([f1, f2, ...])((x1, x2, ..)) := (f1(x1), f2(x2), ...)

    :param transforms: List of transforms to parallelize.
    :param flatten: If *True* flatten transforms -
        Parallel([Parallel([a,b]), c]) becomes Parallel([a, b, c])
    :return: namedtuple of outputs
    """
    op = '/'

    def __init__(self, transforms, module, stack, flatten=False, lf_name=None):
        keys = self._lf_get_keys(transforms)
        super().__init__(transforms, module, stack, flatten=flatten, lf_name=lf_name)
        self.lf_keys = keys
        self._lf_output_format = namedtuple('namedtuple', self.lf_keys)

    def __call__(self, arg):
        """Call method for Parallel

        :param arg: Argument to call with
        :return: namedtuple of output
        """
        out = []
        for ind, transform_ in enumerate(self.transforms):
            out.append(transform_._lf_call_transform(arg[ind]))
        out = self._lf_output_format(*out)
        return out


class Identity(Transform):
    """Do nothing."""

    def __init__(self, module=None, stack=None, lf_name=None):
        super().__init__(module, stack, lf_name=lf_name)

    @property
    def is_identity(self):
        return True

    def __call__(self, *args):
        # remove, make consistent
        if len(args) == 1:
            return args[0]
        return args


def save(transform: Transform, path):
    transform.lf_save(path)


def load(path):
    """Load transform (as saved with lf.save) from *path*. """
    path = Path(path)
    with open(path / 'transform.py') as f:
        source = f.read()
    module = types.ModuleType('lfload')
    module.__dict__.update({
        '_lf_source': source,
        '_lf_module': module,
        '__file__': str(path / 'transform.py')
    })
    exec(source, module.__dict__)
    transform = module._lf_main
    for i, subtrans in enumerate(transform.lf_all_transforms_with_globals()):
        subtrans.lf_post_load(path, i)
    return transform<|MERGE_RESOLUTION|>--- conflicted
+++ resolved
@@ -9,14 +9,10 @@
 import sys
 import types
 from typing import List
-<<<<<<< HEAD
-from collections import namedtuple
 import numpy as np
 
 from tqdm import tqdm
-=======
 from collections import namedtuple, Counter
->>>>>>> 67608820
 
 import torch
 from torch.utils.data import DataLoader
