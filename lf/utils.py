<<<<<<< HEAD
from lf.transform import AtomicTransform
from lf.dumptools import inspector


def _maketrans(attr):
=======
from lf.transforms import AtomicTransform
from lf.dumptools import inspector


def _maketrans(attr, getitem=False):
>>>>>>> 6889f55a
    class T(AtomicTransform):
        """Dynamically generated transform for the "this" object.

        :param args: Arguments to pass to the input's method.
        :param kwargs: Keyword arguments to pass to the input's method.
        """

        def __init__(self, *args, **kwargs):
            self.__args = args
            self.__kwargs = kwargs
            caller_frameinfo = inspector.outer_caller_frameinfo(__name__)
            call_info = inspector.CallInfo(caller_frameinfo)
            if getitem:
                call = inspector.get_segment_from_frame(caller_frameinfo.frame, 'getitem')
            else:
                call = inspector.get_segment_from_frame(caller_frameinfo.frame, 'call')
            AtomicTransform.__init__(
                self,
                call=call,
                call_info=call_info,
            )

        def __call__(self, input_):
            return getattr(input_, attr)(*self.__args, **self.__kwargs)
    return T


class _This:
    """Transform factory for capturing attributes/ get-items. """

    def __getitem__(self, item):
        return _maketrans('__getitem__', True)(item)

    def __getattr__(self, attr):
        return _maketrans(attr)


this = _This()<|MERGE_RESOLUTION|>--- conflicted
+++ resolved
@@ -1,16 +1,8 @@
-<<<<<<< HEAD
-from lf.transform import AtomicTransform
-from lf.dumptools import inspector
-
-
-def _maketrans(attr):
-=======
 from lf.transforms import AtomicTransform
 from lf.dumptools import inspector
 
 
 def _maketrans(attr, getitem=False):
->>>>>>> 6889f55a
     class T(AtomicTransform):
         """Dynamically generated transform for the "this" object.
 
