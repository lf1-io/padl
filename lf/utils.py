from lf.transform import AtomicTransform
from lf.dumptools import inspector


<<<<<<< HEAD
def _maketrans(attr):
=======
def _maketrans(attr, getitem=False):
>>>>>>> 2ca53460
    class T(AtomicTransform):
        """Dynamically generated transform for the "this" object.

        :param args: Arguments to pass to the input's method.
        :param kwargs: Keyword arguments to pass to the input's method.
        """

        def __init__(self, *args, **kwargs):
            self.__args = args
            self.__kwargs = kwargs
            caller_frameinfo = inspector.outer_caller_frameinfo(__name__)
            call_info = inspector.CallInfo(caller_frameinfo)
            if getitem:
                call = inspector.get_segment_from_frame(caller_frameinfo.frame, 'getitem')
            else:
                call = inspector.get_segment_from_frame(caller_frameinfo.frame, 'call')
            AtomicTransform.__init__(
                self,
                call=call,
                call_info=call_info,
            )

        def __call__(self, input_):
            return getattr(input_, attr)(*self.__args, **self.__kwargs)
    return T


class _This:
    """Transform factory for capturing attributes/ get-items. """

    def __getitem__(self, item):
        return _maketrans('__getitem__', True)(item)

    def __getattr__(self, attr):
        return _maketrans(attr)


this = _This()<|MERGE_RESOLUTION|>--- conflicted
+++ resolved
@@ -2,11 +2,7 @@
 from lf.dumptools import inspector
 
 
-<<<<<<< HEAD
-def _maketrans(attr):
-=======
 def _maketrans(attr, getitem=False):
->>>>>>> 2ca53460
     class T(AtomicTransform):
         """Dynamically generated transform for the "this" object.
 
