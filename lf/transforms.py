--- conflicted
+++ resolved
@@ -89,25 +89,6 @@
         """
         return Compose([self, other])
 
-<<<<<<< HEAD
-=======
-    @property
-    def n_display_inputs(self):
-        return len(self.lf_get_signature())
-
-    @property
-    def n_display_outputs(self):
-        return 1
-
-    @property
-    def display_width(self):
-        return len(self._lf_shortname())
-
-    @property
-    def children_widths(self):
-        return [self.display_width]
-
->>>>>>> fc96c57f
     def __add__(self, other: "Transform") -> "Rollout":
         """ Rollout with *other*.
 
