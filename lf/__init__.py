--- conflicted
+++ resolved
@@ -1,13 +1,7 @@
-<<<<<<< HEAD
-from lf.wrap import trans
-
-from lf.transform import Batchify, Unbatchify, Identity, group
+from lf.wrap import transform
+from lf.transforms import Batchify, Unbatchify, Identity, group
+from lf.util_transforms import IfTrain, IfEval, IfInfer, IfInStage
 identity = Identity()
 batch = Batchify()
 unbatch = Unbatchify()
-from lf.utils import this
-=======
-from lf.wrap import transform
-from lf.transforms import Batchify, Unbatchify, Identity, group
-from lf.util_transforms import IfTrain, IfEval, IfInfer, IfInStage
->>>>>>> 6889f55a
+from lf.utils import this