from lf.wrap import trans
<<<<<<< HEAD
from lf.transform import group
=======

from lf.transform import Batchify, Unbatchify, Identity, group
>>>>>>> c54b3d8d
<|MERGE_RESOLUTION|>--- conflicted
+++ resolved
@@ -1,7 +1,2 @@
 from lf.wrap import trans
-<<<<<<< HEAD
-from lf.transform import group
-=======
-
 from lf.transform import Batchify, Unbatchify, Identity, group
->>>>>>> c54b3d8d
