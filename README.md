--- conflicted
+++ resolved
@@ -19,11 +19,7 @@
 
 ## Why PADL?
 
-<<<<<<< HEAD
 For data scientists, developing neural models is hard, due to the need to juggle diverse tasks such as preprocessing, **PyTorch** layers, loss functions and postprocessing, as well as maintainance of config files, code bases and communicating results between teams. PADL is a tool to alleviate several aspects of this work.
-=======
-For data scientists, developing neural models is hard, due to the need to juggle diverse tasks such as pre-processing, **Pytorch** layers, loss functions and post-processing, as well as maintainance of config files, code bases and communicating results between teams. PADL is a tool to alleviate several aspects of this work.
->>>>>>> 0954839c
 
 ### Problem Statement
 
@@ -68,15 +64,9 @@
 - pre-processing
 - data-loading
 - batching
-<<<<<<< HEAD
 - forward passes in **PyTorch**
 - postprocessing
 - **PyTorch** loss functions
-=======
-- forward passes in **Pytorch**
-- post-processing
-- **Pytorch** loss functions
->>>>>>> 0954839c
 
 Loosely it can be thought of as a computational block with full support for **PyTorch** dynamical graphs and with the possibility to recursively combine blocks into larger blocks.
 
