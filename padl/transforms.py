--- conflicted
+++ resolved
@@ -151,12 +151,8 @@
         self._pd_varname = {}
         self._pd_name = pd_name
         self._pd_device = 'cpu'
-<<<<<<< HEAD
-        self._pd_layers = None
         self._pd_traceback = traceback.extract_stack()
         self._pd_stages = None
-=======
->>>>>>> ca379d39
         self._pd_external_full_dump = False
 
     @property
@@ -199,17 +195,6 @@
             return Transform._pd_merge_components(res)
         return res
 
-<<<<<<< HEAD
-    def _pd_get_stages(self):
-        if self._pd_stages is None:
-            _, splits, has_batchify = self._pd_splits()
-            if has_batchify:
-                preprocess, forward, postprocess = splits
-            else:
-                preprocess, forward, postprocess = identity, splits[0], splits[2]
-            self._pd_stages = preprocess, forward, postprocess
-        return self._pd_stages
-=======
     @property
     @lru_cache(maxsize=128)
     def pd_stages(self):
@@ -220,7 +205,6 @@
         else:
             preprocess, forward, postprocess = identity, splits[0], splits[2]
         return preprocess, forward, postprocess
->>>>>>> ca379d39
 
     def _pd_splits(self, input_components=0) -> Tuple[Union[int, List],
                                                       Tuple['Transform',
@@ -719,8 +703,7 @@
             return True
         return False
 
-<<<<<<< HEAD
-    def _pd_call_transform(self, arg):
+    def _pd_unpack_args_and_call(self, arg):
         try:
             if self._pd_unpack_argument(arg):
                 return self(*arg)
@@ -729,15 +712,7 @@
             self._pd_trace_error(0, arg)
             raise err
 
-    def pd_call_transform(self, arg, mode: Optional[Mode] = None):
-=======
-    def _pd_unpack_args_and_call(self, arg):
-        if self._pd_unpack_argument(arg):
-            return self(*arg)
-        return self(arg)
-
     def pd_call_in_mode(self, arg, mode: Mode, ignore_grad=False):
->>>>>>> ca379d39
         """Call the transform, with possibility to pass multiple arguments.
 
         :param arg: argument to call the transform with
@@ -751,10 +726,6 @@
         if not layers:
             no_grad = False
 
-<<<<<<< HEAD
-        with self.pd_set_mode(mode), torch_context:
-            return self._pd_call_transform(arg)
-=======
         if mode is not None:
             Transform.pd_mode = mode
             if layers:
@@ -783,7 +754,6 @@
                             layer.eval()
             if no_grad:
                 torch.set_grad_enabled(grad_before)
->>>>>>> ca379d39
 
     @property
     @lru_cache(maxsize=128)
@@ -807,13 +777,10 @@
         """
         assert mode in ('eval', 'train'), '_pd_itercall can only be used with mode eval or train'
 
-<<<<<<< HEAD
         _pd_trace.clear()
 
         self.pd_forward_device_check()
 
-=======
->>>>>>> ca379d39
         preprocess = self.pd_preprocess
         forward = self.pd_forward
         post = self.pd_postprocess
@@ -834,31 +801,26 @@
             for ix, batch in loader:
                 batch = _move_to_device(batch, self.pd_device)
                 output = batch
+
                 if use_forward:
-<<<<<<< HEAD
                     try:
-                        output = forward.pd_call_transform(batch, mode)
+                        output = forward.pd_call_in_mode(batch, mode)
                     except Exception as err:
                         self._pd_trace_error(self._pd_get_error_idx('forward'),
                                              [args[i] for i in ix])
                         raise err
-=======
-                    output = forward.pd_call_in_mode(batch, mode)
->>>>>>> ca379d39
 
                 if use_post or flatten:
                     output = _unpack_batch(output)
                     if use_post:
-<<<<<<< HEAD
                         try:
-                            output = [post.pd_call_transform(x, mode) for x in output]
+                            output = [post.pd_call_in_mode(x, mode, ignore_grad=True) \
+                                      for x in output]
                         except Exception as err:
                             self._pd_trace_error(self._pd_get_error_idx('postprocess'),
                                                  [args[i] for i in ix])
                             raise err
-=======
-                        output = [post.pd_call_in_mode(x, mode, ignore_grad=True) for x in output]
->>>>>>> ca379d39
+
                     for out in output:
                         yield self._pd_format_output(out)
                 else:
@@ -928,43 +890,7 @@
         for layer in self.pd_layers:
             yield from layer.parameters()
 
-<<<<<<< HEAD
-    @contextlib.contextmanager
-    def pd_set_mode(self, mode: Optional[str] = None):
-        """Set of mode of Transform
-
-        :param mode: mode ('train', 'eval', 'infer')
-        """
-        assert mode in ('train', 'eval', 'infer', None)
-
-        if mode is None:
-            yield
-            return
-
-        layers = self.pd_layers
-        training_before = [layer.training for layer in layers]
-        try:
-            for layer in layers:
-                if mode == 'train':
-                    layer.train()
-                else:
-                    layer.eval()
-            Transform.pd_mode = mode
-            yield
-        finally:
-            for i, training in enumerate(training_before):
-                layer = layers[i]
-                if training:
-                    layer.train()
-                else:
-                    layer.eval()
-            Transform.pd_mode = None
-
     def pd_get_loader(self, args, preprocess, mode, **kwargs) -> DataLoader:
-=======
-    @staticmethod
-    def pd_get_loader(args, preprocess, mode, **kwargs) -> DataLoader:
->>>>>>> ca379d39
         """Get a pytorch data loader.
 
         :param args: A sequence of datapoints.
@@ -975,12 +901,8 @@
         """
         sequence = _ItemGetter(
             args,
-<<<<<<< HEAD
-            lambda *args: preprocess.pd_call_transform(*args, mode),
+            lambda *args: preprocess.pd_call_in_mode(*args, mode, ignore_grad=True),
             self
-=======
-            lambda *args: preprocess.pd_call_in_mode(*args, mode, ignore_grad=True),
->>>>>>> ca379d39
         )
 
         return DataLoader(
@@ -996,23 +918,9 @@
 
         :param inputs: The input.
         """
-<<<<<<< HEAD
-        self.pd_forward_device_check()
         in_args = inputs
         _pd_trace.clear()
-        inputs = self.pd_preprocess.pd_call_transform(inputs, mode='infer')
-        inputs = _move_to_device(inputs, self.pd_device)
-        try:
-            inputs = self.pd_forward.pd_call_transform(inputs, mode='infer')
-        except Exception as err:
-            self._pd_trace_error(self._pd_get_error_idx('forward'), in_args)
-            raise err
-        try:
-            inputs = self.pd_postprocess.pd_call_transform(inputs, mode='infer')
-        except Exception as err:
-            self._pd_trace_error(self._pd_get_error_idx('postprocess'), in_args)
-            raise err
-=======
+
         preprocess = self.pd_preprocess
         forward = self.pd_forward
         postprocess = self.pd_postprocess
@@ -1028,12 +936,19 @@
         if use_preprocess:
             inputs = preprocess.pd_call_in_mode(inputs, mode='infer', ignore_grad=True)
         if pd_device != 'cpu':
-            inputs = _move_to_device(inputs, pd_device)
+            inputs = _move_to_device(inputs, self.pd_device)
         if use_forward:
-            inputs = forward.pd_call_in_mode(inputs, mode='infer')
+            try:
+                inputs = forward.pd_call_in_mode(inputs, mode='infer')
+            except Exception as err:
+                self._pd_trace_error(self._pd_get_error_idx('forward'), in_args)
+                raise err
         if use_post:
-            inputs = postprocess.pd_call_in_mode(inputs, mode='infer', ignore_grad=True)
->>>>>>> ca379d39
+            try:
+                inputs = postprocess.pd_call_in_mode(inputs, mode='infer', ignore_grad=True)
+            except Exception as err:
+                self._pd_trace_error(self._pd_get_error_idx('postprocess'), in_args)
+                raise err
         return self._pd_format_output(inputs)
 
     def eval_apply(self, inputs: Iterable, flatten: bool = False, **kwargs):
@@ -1585,7 +1500,7 @@
     def __len__(self):
         return len(self.transforms)
 
-    def _pd_call_transform(self, arg):
+    def _pd_unpack_args_and_call(self, arg):
         if self._pd_unpack_argument(arg):
             return self(*arg)
         return self(arg)
@@ -2020,18 +1935,13 @@
         :param args: Arguments to call with.
         :return: Output from series of transforms.
         """
-<<<<<<< HEAD
         _in_args = args
         for i, transform_ in enumerate(self.transforms):
             try:
-                args = transform_.pd_call_transform(args)
+                args = transform_._pd_unpack_args_and_call(args)
             except Exception as err:
                 self._pd_trace_error(i, _in_args)
                 raise err
-=======
-        for transform_ in self.transforms:
-            args = transform_._pd_unpack_args_and_call(args)
->>>>>>> ca379d39
         return args
 
     def _pd_get_non_target_stage_idx(self):
@@ -2209,17 +2119,13 @@
         :return: namedtuple of outputs
         """
         out = []
-<<<<<<< HEAD
         for i, transform_ in enumerate(self.transforms):
             try:
-                out.append(transform_.pd_call_transform(args))
+                out.append(transform_._pd_unpack_args_and_call(args))
             except Exception as err:
                 self._pd_trace_error(i, args)
                 raise err
-=======
-        for transform_ in self.transforms:
-            out.append(transform_._pd_unpack_args_and_call(args))
->>>>>>> ca379d39
+
         if Transform.pd_mode is not None:
             return tuple(out)
         return self._pd_output_formatter(out)
@@ -2319,15 +2225,12 @@
         """
         out = []
         for ind, transform_ in enumerate(self.transforms):
-<<<<<<< HEAD
             try:
-                out.append(transform_.pd_call_transform(args[ind]))
+                out.append(transform_._pd_unpack_args_and_call(args[ind]))
             except Exception as err:
                 self._pd_trace_error(ind, args)
                 raise err
-=======
-            out.append(transform_._pd_unpack_args_and_call(args[ind]))
->>>>>>> ca379d39
+
         if Transform.pd_mode is not None:
             return tuple(out)
         return self._pd_output_formatter(out)
@@ -2559,26 +2462,16 @@
 
     :param samples: An object implementing __getitem__ and __len__.
     :param transform: Preprocessing transform.
-<<<<<<< HEAD
     :param entire_transform: :class:`Transform` which *transform* belongs to, i.e.,
         :class:`Transform` whose preprocessing part is *transform*.
-    :param exception: Exception to catch for (fall back to *default*).
-    :param default: The default value to fall back to in case of exception.
     """
 
-    def __init__(self, samples, transform, entire_transform, exception=None, default=None):
+    def __init__(self, samples, transform, entire_transform):
         self.samples = samples
         self.transform = transform
         self.entire_transform = entire_transform
-        self.exception = exception
-        self.default = default
 
     def __getitem__(self, item):
-        if self.exception is not None:
-            try:
-                return item, self.transform(self.samples[item])
-            except self.exception:
-                return item, self.default
         try:
             return item, self.transform(self.samples[item])
         except Exception as err:
@@ -2605,20 +2498,9 @@
 
     def __getitem__(self, item):
         return [item], self.samples[item]
-=======
-    """
-
-    def __init__(self, samples, transform):
-        self.samples = samples
-        self.transform = transform
-
-    def __getitem__(self, item):
-        return self.transform(self.samples[item])
->>>>>>> ca379d39
 
     def __len__(self):
         return len(self.samples)
-
 
 @dataclass
 class _TraceItem:
