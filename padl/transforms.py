"""The Transform class and its fundamental children.

Transforms should be created using the `padl.transform` wrap-function.
"""
import ast
import re
from copy import copy
from collections import Counter, namedtuple, OrderedDict
import contextlib
import inspect
from itertools import chain
from pathlib import Path
from os import remove
from shutil import rmtree
import textwrap
from tempfile import TemporaryDirectory
import types
from typing import Callable, Iterable, Iterator, List, Literal, Optional, Set, Tuple, Union
from warnings import warn
from zipfile import ZipFile

import numpy as np
import torch
from torch.utils.data import DataLoader
from tqdm import tqdm

from padl.dumptools import var2mod, symfinder, inspector
from padl.dumptools.symfinder import ScopedName
from padl.dumptools.serialize import Serializer

from padl.dumptools.packagefinder import dump_packages_versions
from padl.exceptions import WrongDeviceError
from padl.print_utils import combine_multi_line_strings, create_reverse_arrow, make_bold, \
    make_green, create_arrow, format_argument, visible_len


class _Notset:
    # pylint: disable=too-few-public-methods
    def __bool__(self):
        return False


_notset = _Notset()


def _unpack_batch(args):
    """
    Convert an input in batch-form into a tuple of datapoints.
    E.g:
        ([1, 4], ([2, 5], [3, 6])) -> [(1, (2, 3)), (4, (5, 6))]
    :param args: arguments to be unbatched
    """
    out = []
    itr = 0
    while True:
        try:
            temp = _batch_get(args, itr)
            out.append(temp)
            itr += 1
        except IndexError:
            return out


def _batch_get(args, i):
    """
    Get the *i*th element of a tensor
    or
    get a tuple of the *i*th elements of a tuple (or list) of tensors
    >>> t1 = torch.Tensor([1,2,3])
    >>> t2 = torch.Tensor([4,5,6])
    >>> _batch_get(t1, 1)
    tensor(2)
    >>> _batch_get((t1, t2), 1)
    (tensor(2), tensor(5))
    :param args: arguments
    :param i: index in batch
    """
    if isinstance(args, torch.Tensor):
        return args[i]
    if isinstance(args, list):
        return [_batch_get(args[j], i) for j in range(len(args))]
    if isinstance(args, tuple):
        return tuple([_batch_get(args[j], i) for j in range(len(args))])
    if isinstance(args, dict):
        return {k: _batch_get(args[k], i) for k in args}
    raise TypeError


def _isinstance_of_namedtuple(arg):
    """Check if input *arg* is instance of namedtuple"""
    typ = type(arg)
    base = typ.__bases__
    if len(base) != 1 or base[0] != tuple:
        return False
    fields = getattr(typ, '_fields', None)
    if not isinstance(fields, tuple):
        return False
    return all(isinstance(field, str) for field in fields)


def _move_to_device(args, device):
    """Move args to given device

    :param args: args to move to device
    :param device: device to move to
    """
    if isinstance(args, tuple):
        return tuple([_move_to_device(x, device) for x in args])
    if isinstance(args, list):
        return [_move_to_device(x, device) for x in args]
    if isinstance(args, torch.Tensor):
        return args.to(device)
    return args


Mode = Literal['infer', 'eval', 'train']
Component = Literal['preprocess', 'forward', 'postprocess']


class Transform:
    """Transform base class.

    :param call_info: A `CallInfo` object containing information about the how the transform was
    created (needed for saving).
    :param pd_name: name of the transform
    """
    pd_mode = None

    def __init__(self, call_info: Optional[inspector.CallInfo] = None,
                 pd_name: Optional[str] = None):
        if call_info is None:
            call_info = inspector.CallInfo()
        self._pd_call_info = call_info
        self._pd_varname = _notset
        self._pd_name = pd_name
        self._pd_device = 'cpu'
        self._pd_layers = None
        self._pd_splits = None

    def _pd_get_splits(self, input_components=0) -> Tuple[Union[int, List],
                                                          Tuple['Transform', 'Transform', 'Transform']]:
        """ Split the transform into "preprocessing", "forward" and "postprocessing" parts.

        *input_components* contains information about the "split" the input is in. It is either an
        int or a (potentially nested) list of ints. The ints have the following meaning:
            - 0 means "not batchified"
            - 1 means "batchified"
            - 2 means "unbatchified" a.k.a. post-process
        If it's a (nested) list, the structure represents the input structure for the transform,
        whereas the entries represent the "split" of parts of the input.

        # TODO When input_components is a list/tuple of ints does this indicate there are multiple "pipes"?
        For example, if a transform expects a tuple of inputs, *input_components* could be
        (0, 1), meaning that the first input item is not batchified whereas the second is.

        The method returns a tuple ((*input_compoenents*, *output_components*), *splits*).

        - *output_components* is the "split" information of the output, it has the same format as
        the *input_components*.

        - *splits* is a 3-tuple of splits, the entries are:
            - the "preprocess" part of the transform
            - the "forward" part of the transform
            - the "postprocess" part of the transform
        """
        # Need to recompute if None or if the incoming input_components doesn't matched the cached
        # version
        if self._pd_splits is None or self._pd_splits[0][0] != input_components:
            self._pd_splits = (
                # a normal transform doesn't change the components
                (input_components, input_components),
                # for the component the transform is in, return the transform, else Identity
                tuple(self if i == input_components else builtin_identity for i in range(3))
            )
        return self._pd_splits

    @property
    def pd_name(self) -> Optional[str]:
        """The "name" of the transform.

        A transform can have a name. This is optional, but helps when inspecting complex transforms.
        Good transform names indicate what the transform does.

        If a transform does not have an explicitly set name, the name will default to the name of
        the *last variable the transforms was assigned to*.
        """
        if not self._pd_name:
            return self.pd_varname()
        return self._pd_name

    def __rshift__(self, other: "Transform") -> "Compose":
        """Compose with *other*.

        Example:
            t = a >> b >> c
        """
        return Compose([self, other])

    def __add__(self, other: "Transform") -> "Rollout":
        """ Rollout with *other*.

        Example:
            t = a + b + c
        """
        return Rollout([self, other])

    def __truediv__(self, other: "Transform") -> "Parallel":
        """ Parallel with *other*.

        Example:
            t = a / b / c
        """
        return Parallel([self, other])

    def __sub__(self, name: str) -> "Transform":
        """Create a named clone of the transform.

        Example:
            named_t = t - 'rescale image'
        """
        named_copy = copy(self)
        named_copy._pd_name = name
        named_copy._pd_varname = _notset
        return named_copy

    def __invert__(self) -> "Map":
        """Map.

        Example:
            t = ~a
        """
        return Map(self)

    def pd_pre_save(self, path: Path, i: int):
        """Method that is called on each transform before saving.

        This normally does nothing. Override to implement custom serialization.

        :param path: The save-folder path.
        :param i: Unique transform index, can be used to construct filenames.
        """
        try:
            return self.pre_save(path, i)
        except AttributeError:
            pass

    def pd_post_load(self, path: Path, i: int):
        """Method that is called on each transform after loading.

        This normally does nothing. Override to implement custom serialization.

        :param path: The load path.
        :param i: Unique transform index, can be used to construct filenames.
        """
        try:
            return self.post_load(path, i)
        except AttributeError:
            pass

    def pd_zip_save(self, path: Union[Path, str], force_overwrite: bool = False):
        """Save the transform to a zip-file at *path*.

        The file's name should end with '.padl'. If no extension is given, it will be added
        automatically.

        If the file exists, call with *force_overwrite* = `True` to overwrite. Otherwise, this
        will raise a FileExistsError.
        """
        path = Path(path)
        if path.suffix == '':
            path = path.parent / (path.name + '.padl')

        if path.exists():
            if not force_overwrite:
                raise FileExistsError(f'{path} exists, call with *force_overwrite* to overwrite.')
            try:
                rmtree(path)
            except NotADirectoryError:
                remove(path)

        with TemporaryDirectory('.padl') as dirname:
            self.pd_save(dirname, True)
            with ZipFile(path, 'w') as zipf:
                for file in Path(dirname).glob('*'):
                    if file.is_file():
                        zipf.write(file, file.name)

    def pd_save(self, path: Union[Path, str], force_overwrite: bool = False):
        """Save the transform to a folder at *path*.

        The folder's name should end with '.padl'. If no extension is given, it will be added
        automatically.

        If the folder exists, call with *force_overwrite* = `True` to overwrite. Otherwise, this
        will raise a FileExistsError.
        """
        path = Path(path)
        if path.suffix == '':
            path = path.parent / (path.name + '.padl')

        if path.exists():
            if not force_overwrite:
                raise FileExistsError(f'{path} exists, call with *force_overwrite* to overwrite.')
            rmtree(path)

        path.mkdir()

        for i, subtrans in enumerate(self._pd_all_transforms()):
            subtrans.pd_pre_save(path, i)
        code, versions = self._pd_dumps(True, path=path)

        with open(path / 'transform.py', 'w') as f:
            f.write(code)
        with open(path / 'versions.txt', 'w') as f:
            f.write(versions)

    def _pd_codegraph_startnode(self, name: str) -> var2mod.CodeNode:
        """Build the start-code-node - the node with the source needed to create *self* as "name".
        (in the scope where *self* was originally created). """
        start_source = f'{name or "_pd_dummy"} = {self._pd_evaluable_repr()}'
        start_node = ast.parse(start_source).body[0]
        start_globals = {
            ScopedName(var, self._pd_call_info.scope, n)  # this should be the current scope ...?
            for var, n in var2mod.find_globals(start_node)
        }
        return var2mod.CodeNode(
            source=start_source,
            ast_node=start_node,
            globals_=start_globals
        )

    @property
    def _pd_closurevars(self) -> Tuple[dict, dict]:
        """Return the closurevars (globals and nonlocals) the transform depends on. """
        return {}, {}

    def _pd_build_codegraph(self, graph: Optional[dict] = None,
                            scopemap: Optional[dict] = None,
                            name: Optional[str] = None,
                            scope: Optional[symfinder.Scope] = None) -> Tuple[dict, dict]:
        """Build a codegraph defining the transform.

        A codegraph's nodes are :class:`CodeNode` instances which contain a scoped name, a piece of
        code defining the name and a set of dependencies (other scoped names). The dependencies
        can be understood as the edges in the graph.

        A transform's codegraph starts with a "start-node", which is a :class:`CodeNode`
        representing an assignment of the transform's evaluable representation to a variable
        called *name*.

        From there, iteratively, all :class:`CodeNode`s representing the existing dependencies are
        searched for and added to the graph.

        Example:

        Given the following code ...::

            from padl import transform

            a = 100

            @transform
            def f(x):
                return x + a

        ... ``f._pd_build_codegraph(name='mytransform')`` would first create the start-node::

            "mytransform": CodeNode(source='mytransform = f',
                                    globals_={('f', 0)})

        By iterating though the dependencies ("globals_"), the code-node of 'f' would be added::

            "f": CodeNode(source='@transform\ndef f(x):\n [...]',
                          globals_={('transform', 0), ('a', 0)})

        This adds two new dependencies for which code-nodes are added::

            "transform": CodeNode(source='from padl import transform', globals_={})
            "a": CodeNode(source='a = 100', globals_={})

        This leaves no more dependencies to be found. These four nodes are ``f``'s codegraph.
        The codegraph can be used to compile a python module defining ``f``.
        """
        if graph is None:
            graph = {}
        if scopemap is None:
            scopemap = {}

        if scope is None:
            scope = self._pd_call_info.scope

        given_name = name

        try:
            if self._pd_call == name:
                name = None
        except AttributeError:
            pass

        # build the start node ->
        start = self._pd_codegraph_startnode(name)
        # <-

        # if this has closurevars, get them (if there are transforms in the closure, we want to
        # allow them to build their codegraph themselves, see below)
        globals_dict, nonlocals_dict = self._pd_closurevars
        all_vars_dict = {**globals_dict, **nonlocals_dict}

        # find dependencies
        todo = {*start.globals_}
        while todo and (next_name := todo.pop()):
            # we know this already - go on
            if next_name in scopemap:
                continue

            if next_name.name.startswith('PADL_VALUE'):
                continue

            # see if the object itself knows how to generate its codegraph
            try:
                if next_name.scope.is_global():
                    next_obj = globals_dict[next_name.name]
                else:
                    next_obj = all_vars_dict[next_name.name]
                next_obj._pd_build_codegraph(graph, scopemap, next_name.name)
            except (KeyError, AttributeError):
                pass
            else:
                continue

            # find how next_ came into being
            (source, node), scope_of_next_var = symfinder.find_in_scope(next_name)

            # store a mapping from *next_name* to it's defining scope
            scopemap[next_name] = scope_of_next_var

            # find dependencies
            dependencies = var2mod.find_globals(node)
            # fix the scope of *next_name* (from where it was a dependency to where it was defined)
            next_name = ScopedName(next_name.name, scope_of_next_var, next_name.n)
            dependencies = var2mod.increment_same_name_var(dependencies, next_name)

            graph[next_name] = var2mod.CodeNode(source=source,
                                                globals_=dependencies,
                                                ast_node=node)
            todo.update(dependencies)
        # finding dependencies done

        # if *name* is not ``None``, add the start node (i.e. the node assigning the transform to
        # *name*) to the codegraph
        if name is not None:
            assert scope is not None
            graph[ScopedName(name, scope, 0)] = start

        if given_name is not None:
            scopemap[ScopedName(given_name, scope, 0)] = self._pd_call_info.scope

        return graph, scopemap

    def _pd_evaluable_repr(self, indent: int = 0) -> str:
        """Return a string that if evaluated *in the same scope where the transform was created*
        creates the transform. """
        result = self._pd_evaluable_repr_inner(indent)
        if self._pd_name is not None:
            return f"({result} - '{self._pd_name}')"
        return result

    def _pd_evaluable_repr_inner(self, indent: int = 0) -> str:
        # pylint: disable=unused-argument,no-self-use
        """Return a string that if evaluated *in the same scope where the transform was created*
        creates the transform. """
        raise NotImplementedError

    def _pd_all_transforms(self, result: Optional[list] = None) -> list:
        """Return a list of all transforms needed for executing the transform.

        This includes the transform itself, the subtransforms of a compount transform or
        transforms a function-transform depends on as a global. """
        if result is None:
            result = []
        if self in result:
            return result
        result.append(self)
        for transform in self._pd_direct_subtransforms:
            # pylint: disable=protected-access
            transform._pd_all_transforms(result)
        return result

    @property
    def _pd_direct_subtransforms(self) -> Iterator['Transform']:
        """Iterator over the direct subtransforms. """
        # pylint: disable=no-self-use
        raise NotImplementedError

    def _pd_dumps(self, return_versions: bool = False,
                  path: Optional[Path] = None) -> Union[str, Tuple[str, str]]:
        """Dump the transform as python code.

        :param return_versions: If *True* return a tuple of the code and a file listing
            dependencies and their versions.
        :param path: Optional path to save at, might be required for serializer code snippets.
        """
        scope = symfinder.Scope.toplevel(inspector.caller_module())
        graph, scopemap = self._pd_build_codegraph(name='_pd_main', scope=scope)
        Serializer.save_all(graph, scopemap, path)
        unscoped = var2mod.unscope_graph(graph, scopemap)
        code = var2mod.dumps_graph(unscoped)
        if return_versions:
            versions = dump_packages_versions(node.ast_node for node in graph.values())
            return code, versions
        return code

    def __repr__(self):
        return self._pd_shortrepr(formatting=False)

    def _repr_pretty_(self, p, cycle) -> str:
        # pylint: disable=invalid-name
        title = self._pd_title()
        if self.pd_name is not None and self.pd_name != title:
            title = make_bold(title) + f' - "{self.pd_name}"'
        else:
            title = make_bold(title)
        top_message = title + ':' + '\n\n'
        bottom_message = textwrap.indent(self._pd_longrepr(), '   ')
        p.text(top_message + bottom_message if not cycle else '...')

    def _pd_longrepr(self, formatting=True) -> str:
        """A lone string representation of the transform."""
        raise NotImplementedError

    def _pd_parensrepr(self, formatting=True) -> str:
        short = self._pd_shortrepr(formatting)
        if len(short) < 50:
            if len(getattr(self, 'transforms', [])) > 1:
                short = f"{make_green('[', not formatting)}{short}{make_green(']', not formatting)}"
            return short
        return self._pd_tinyrepr(formatting)

    def _pd_shortrepr(self, formatting=True) -> str:
        """A short string representation of the transform."""
        return self._pd_title()

    def _pd_tinyrepr(self, formatting=True) -> str:
        """A tiny string representation of the transform."""
        return self.pd_name or f'<anonymous {self.__class__.__name__}>'

    def _pd_title(self) -> str:
        """A title for the transform."""
        return self._pd_tinyrepr()

    def _pd_find_varname(self, scopedict: dict) -> Optional[str]:
        """Find the name of the variable name the transform was last assigned to.

        :return: A string with the variable name or *None* if the transform has not been assigned
            to any variable.
        """
        try:
            return [
                k for k, v in scopedict.items()
                if v is self and not k.startswith('_')
            ][0]
        except IndexError:
            return None

    def pd_varname(self, module=None) -> Optional[str]:
        """The name of the variable name the transform was last assigned to.

        Example:

        >>> foo = MyTransform()
        >>> foo._pd_varname
        "foo"

        :param module: Module to search
        :return: A string with the variable name or *None* if the transform has not been assigned
            to any variable.
        """
        if self._pd_varname is _notset or module is not None:
            if module is None:
                module = inspector.caller_module()
            self._pd_varname = self._pd_find_varname(module.__dict__)
        return self._pd_varname

    def pd_forward_device_check(self) -> bool:
        """Check if all transform in forward are in correct device

        All transforms in forward need to be in same device as specified for
        the whole CompoundTransform.
        """
        for layer in self.pd_forward.pd_layers:
            for parameters in layer.parameters():
                parameter_device = parameters.device.type
                if ':' in self.pd_device and 'cuda' in parameter_device:
                    parameter_device += f':{parameters.device.index}'
                if parameter_device != self.pd_device:
                    raise WrongDeviceError(self, layer)
        return True

    def _pd_unpack_argument(self, arg) -> bool:
        """Return *True* if to arguments should be unpacked, else *False*"""
        signature_count = 0
        if not isinstance(arg, (list, tuple)):
            return False

        if hasattr(self, '_pd_number_of_inputs') and self._pd_number_of_inputs is not None:
            return self._pd_number_of_inputs > 1

        try:
            parameters = self._pd_get_signature().values()
        except ValueError:
            return False
        for param in parameters:
            if param.kind in (
                    param.POSITIONAL_OR_KEYWORD,
                    param.POSITIONAL_ONLY):
                signature_count += 1
            if param.kind == param.VAR_POSITIONAL:
                return True
        if signature_count > 1:
            return True
        return False

    def pd_call_transform(self, arg, mode: Optional[Mode] = None):
        """Call the transform, with possibility to pass multiple arguments.

        :param arg: argument to call the transform with
        :param mode: The mode ("infer", "eval", "train") to perform the call with.
        :return: Whatever the transform returns.
        """

        if mode in ('eval', 'infer'):
            torch_context = torch.no_grad()
        else:
            torch_context = contextlib.suppress()

        with self.pd_set_mode(mode), torch_context:
            if self._pd_unpack_argument(arg):
                return self(*arg)
            return self(arg)

    def _pd_get_signature(self):
        """Get the signature of the transform. """
        return inspect.signature(self).parameters

    def _pd_itercall(self, args, mode: Mode, loader_kwargs: Optional[dict] = None,
                     verbose: bool = False, flatten: bool = False) -> Iterator:
        """Create a data loader and run preprocessing, forward, and postprocessing steps.

        :param args: Arguments to call with.
        :param mode: Mode to call in ("eval", "train" or "infer")
        :param loader_kwargs: Data loader keyword arguments.
        :param verbose: If *True*, print progress bar.
        :param flatten: If *True*, flatten the output.

        :return: A generator that allows iterating over the output.
        """
        assert mode in ('eval', 'train'), '_pd_itercall can only be used with mode eval or train'

        self.pd_forward_device_check()

        preprocess = self.pd_preprocess
        forward = self.pd_forward
        post = self.pd_postprocess

        use_preprocess = not isinstance(preprocess, Identity)
        use_forward = not isinstance(forward, Identity)
        use_post = not isinstance(post, Identity)

        if use_preprocess:
            loader = self.pd_get_loader(args, preprocess, mode, **loader_kwargs)
        else:
            loader = args

        pbar = None
        if verbose:
            if use_post or flatten:
                pbar = tqdm(total=len(args))
            else:
                loader = tqdm(loader, total=len(loader))

        for batch in loader:
            batch = _move_to_device(batch, self.pd_device)

            output = batch
            if use_forward:
                output = forward.pd_call_transform(batch, mode)

            if use_post or flatten:
                if verbose:
                    pbar.update()

                output = _unpack_batch(output)
                if use_post:
                    output = [post.pd_call_transform(x, mode) for x in output]
                for out in output:
                    if hasattr(self, '_pd_output_format'):
                        yield self._pd_output_format(*out)
                    else:
                        yield out
            else:
                if hasattr(self, '_pd_output_format'):
                    yield self._pd_output_format(*output)
                else:
                    yield output

    @property
    def pd_device(self) -> str:
        """Return the device ("cpu" / "cuda") the transform is on."""
        return self._pd_device

    @property
    def pd_preprocess(self) -> "Transform":
        """The preprocessing part of the transform. The device must be propagated from self."""
        pre = self._pd_get_splits()[1][0]
        pre.pd_to(self.pd_device)
        return pre

    @property
    def pd_forward(self) -> "Transform":
        """The forward part of the transform (that what's typically done on the GPU).
        The device must be propagated from self."""
        forward = self._pd_get_splits()[1][1]
        forward.pd_to(self.pd_device)
        return forward

    @property
    def pd_postprocess(self) -> "Transform":
        """The postprocessing part of the transform. The device must be propagated from self."""
        post = self._pd_get_splits()[1][2]
        post.pd_to(self.pd_device)
        return post

    def pd_to(self, device: str) -> "Transform":
        """Set the transform's device to *device*.

        :param device: Device to set the transform to {'cpu', 'cuda', 'cuda:N'}.
        """
        self._pd_device = device
        for layer in self.pd_layers:
            layer.to(device)
        return self

    @property
    def pd_layers(self) -> List[torch.nn.Module]:
        """Get a list with all pytorch layers in the transform (including layers in sub-transforms).
        """
        layers = []
        for subtrans in self._pd_all_transforms():
            if isinstance(subtrans, torch.nn.Module):
                layers.append(subtrans)
        return layers

    def pd_parameters(self) -> Iterator:
        """Iterate over all (pytorch-) parameters in all layers contained in the transform. """
        for layer in self.pd_layers:
            yield from layer.parameters()

    @contextlib.contextmanager
    def pd_set_mode(self, mode: Optional[str] = None):
        """Set of mode of Transform

        :param mode: mode ('train', 'eval', 'infer')
        """
        assert mode in ('train', 'eval', 'infer', None)

        if mode is None:
            yield
            return

        layers = self.pd_layers
        training_before = [layer.training for layer in layers]
        try:
            for layer in layers:
                if mode == 'train':
                    layer.train()
                else:
                    layer.eval()
            Transform.pd_mode = mode
            yield
        finally:
            for i, training in enumerate(training_before):
                layer = layers[i]
                if training:
                    layer.train()
                else:
                    layer.eval()
            Transform.pd_mode = None

    @staticmethod
    def pd_get_loader(args, preprocess, mode, **kwargs) -> DataLoader:
        """Get a pytorch data loader.

        :param args: A sequence of datapoints.
        :param preprocess: preprocessing step
        :param mode: mode
        :param kwargs: Keyword arguments passed to the data loader (see the pytorch
            `DataLoader` documentation for details).
        """
        sequence = _ItemGetter(
            args,
            lambda *args: preprocess.pd_call_transform(*args, mode),
        )

        return DataLoader(
            sequence,
            worker_init_fn=lambda _: np.random.seed(),
            **kwargs
        )

    def infer_apply(self, inputs):
        """Call transform within the infer context.

        This expects a single argument and returns a single output.

        :param inputs: The input.
        """
        self.pd_forward_device_check()
        inputs = self.pd_preprocess.pd_call_transform(inputs, mode='infer')
        inputs = _move_to_device(inputs, self.pd_device)
        inputs = self.pd_forward.pd_call_transform(inputs, mode='infer')
        inputs = self.pd_postprocess.pd_call_transform(inputs, mode='infer')

        return inputs

    def eval_apply(self, inputs: Iterable,
                   verbose: bool = False, flatten: bool = False, **kwargs):
        """Call transform within the eval context.

        This will use multiprocessing for the preprocessing part via `DataLoader` and turn
        of gradients for the forward part.

        It expects an iterable input and returns a generator.

        :param inputs: The arguments - an iterable (e.g. list) of inputs.
        :param kwargs: Keyword arguments to be passed on to the dataloader. These can be
            any that a `torch.data.utils.DataLoader` accepts.
        :param verbose: If *True*, print progress bar.
        :param flatten: If *True*, flatten the output.
        """
        return self._pd_itercall(inputs, 'eval', loader_kwargs=kwargs,
                                 verbose=verbose, flatten=flatten)

    def train_apply(self, inputs: Iterable,
                    verbose: bool = False, flatten: bool = False, **kwargs):
        """Call transform within the train context.

        This will use multiprocessing for the preprocessing part via `DataLoader` and turn
        on gradients for the forward part.

        It expects an iterable input and returns a generator.

        :param inputs: The arguments - an iterable (e.g. list) of inputs.
        :param kwargs: Keyword arguments to be passed on to the dataloader. These can be
            any that a `torch.data.utils.DataLoader` accepts.
        :param verbose: If *True*, print progress bar.
        :param flatten: If *True*, flatten the output.
        """
        return self._pd_itercall(inputs, 'train', loader_kwargs=kwargs,
                                 verbose=verbose, flatten=flatten)


class AtomicTransform(Transform):
    """Base class for "atomic" transforms (transforms that are not made by combining
    other transforms - in contrast to :class:`CompoundTransform`).

    Examples of :class:`AtomicTransform` s are :class:`ClassTransform` and
    :class:`FunctionTransform`.

    :param call: The transform's call string.
    :param call_info: A :class:`CallInfo` object containing information about the how the
        transform was created (needed for saving).
    :param pd_name: The transform's name.
    """

    def __init__(self, call: str, call_info: Optional[inspector.CallInfo] = None,
                 pd_name: Optional[str] = None):
        super().__init__(call_info, pd_name)
        self._pd_call = call

    def _pd_evaluable_repr_inner(self, indent: int = 0) -> str:
        return self._pd_call

    def _pd_title(self) -> str:
        return self._pd_call

    @property
    def _pd_direct_subtransforms(self) -> Iterator[Transform]:
        # pylint: disable=no-self-use
        globals_dict, nonlocals_dict = self._pd_closurevars
        for v in chain(self.__dict__.values(), globals_dict.values(), nonlocals_dict.values()):
            if isinstance(v, Transform):
                yield v


class FunctionTransform(AtomicTransform):
    """A transform that wraps a *function*.

    Do not use this directly - rather, wrap a function using `padl.transform`,

    as a decorator::

        @transform
        def f(x):
            ...

    inline::

        t = transform(f)

    or with a lambda function::

        t = transform(lambda x: x + 1)

    :param function: The wrapped function.
    :param call_info: A `CallInfo` object containing information about the how the transform was
        created (needed for saving).
    :param pd_name: name of the transform
    :param call: The call string (defaults to the function's name).
    :param source: The source code (optional).
    """

    def __init__(self, function: Callable, call_info: inspector.CallInfo,
                 pd_name: Optional[str] = None, call: Optional[str] = None,
                 source: Optional[str] = None):
        if call is None:
            call = function.__name__
        super().__init__(call=call, call_info=call_info, pd_name=pd_name)
        self.function = function
        self._pd_number_of_inputs = None
        self._source = source

    @property
    def source(self) -> str:
        """The source of the wrapped function. """
        if self._source is not None:
            return self._source
        body_msg = inspect.getsource(self.function)
        body_msg = ''.join(re.split('(def )', body_msg, 1)[1:])
        return body_msg

    def _pd_get_signature(self) -> List[str]:
        if self._pd_number_of_inputs is None:
            return inspect.signature(self).parameters
        return [f'arg_{i}' for i in range(self._pd_number_of_inputs)]

    def _pd_longrepr(self, formatting=True) -> str:
        try:
            return '\n'.join(self.source.split('\n')[:30])
        except TypeError:
            return self._pd_call

    def _pd_shortrepr(self, formatting=True) -> str:
        if len(self._pd_longrepr().split('\n', 1)) == 1:
            return self._pd_longrepr(formatting)
        return super()._pd_shortrepr(formatting)

    def _pd_title(self) -> str:
        return self.function.__name__

    @property
    def _pd_closurevars(self) -> inspect.ClosureVars:
        """Return the closurevars (globals and nonlocals) the transform depends on.

        Closurevars are variables that are used inside a transform but weren't define there.

        Example:

        In this case...

            z = 100
            def make_transform():
                b = 1
                @transform
                def f(x):
                    a = 10
                    return a + x + z + b

        ... "f" has a global closurevar "z" (defined in the global scope) and nonlocal closurevar
        "b" (defined in the scope surrounding "f", but not the global scope).
        """
        try:
            closurevars = inspect.getclosurevars(self.function)
        except TypeError as exc:
            warn(f'Could not get closurevars ({exc}). This is usually fine as closurevars are only '
                 'needed for user defined transforms.',
                 RuntimeWarning)
            return {}, {}
        return (
            {k: v for k, v in closurevars.globals.items() if v is not self},
            {k: v for k, v in closurevars.nonlocals.items() if v is not self}
        )

    def __call__(self, *args, **kwargs):
        return self.function(*args, **kwargs)


class ClassTransform(AtomicTransform):
    """Class Transform.

    Do not use this directly, instead, use the `transform` decorator to wrap a class.

    :param pd_name: name of the transform
    :param ignore_scope: Don't try to determine the scope (use the toplevel scope instead).
    :param arguments: ordered dictionary of initialization arguments to be used in printing
    """

    def __init__(self, pd_name: str = None, ignore_scope: bool = False,
                 arguments: Optional[OrderedDict] = None):
        caller_frameinfo = inspector.non_init_caller_frameinfo()
        call_info = inspector.CallInfo(caller_frameinfo, ignore_scope=ignore_scope)
        call = inspector.get_segment_from_frame(caller_frameinfo.frame, 'call')
        call = re.sub(r'\n\s*', ' ', call)
        self._pd_arguments = arguments
        AtomicTransform.__init__(
            self,
            call=call,
            call_info=call_info,
            pd_name=pd_name
        )

    @property
    def source(self) -> str:
        """The class source code. """
        (body_msg, _), _ = symfinder.find_in_scope(ScopedName(self.__class__.__name__,
                                                              self._pd_call_info.scope))
        try:
            return 'class ' + body_msg.split('class ', 1)[1]
        except IndexError:
            return body_msg

    def _split_call(self):
        return symfinder.split_call(self._pd_call)

    def _formatted_args(self) -> str:
        """Format the object's init arguments for printing. """
        if self._pd_arguments is None:
            return '-?-'

        args_list = []
        for key, value in self._pd_arguments.items():
            if key == 'args':
                args_list += [f'{format_argument(val)}' for val in value]
            elif key == 'kwargs':
                args_list += [f'{subkey}={format_argument(val)}' for subkey, val in value.items()]
            else:
                args_list.append(f'{key}={format_argument(value)}')
        return ', '.join(args_list)

    def _pd_longrepr(self) -> str:
        try:
            return '\n'.join(self.source.split('\n')[:30])
        except symfinder.NameNotFound:
            return self._pd_call

    def _pd_title(self) -> str:
        title = type(self).__name__
        return title + '(' + self._formatted_args() + ')'


class TorchModuleTransform(ClassTransform):
    """Transform class for use with `torch.nn.Module`."""

    def _pd_get_signature(self):
        return inspect.signature(self.forward).parameters

    def pre_save(self, path: Path, i: int):
        """Dump the model's parameters to a save-folder.

        :param path: The save-folder path.
        :param i: Unique transform index, used to construct filenames.
        """
        path = Path(path)
        checkpoint_path = path / f'{i}.pt'
        print('saving torch module to', checkpoint_path)
        torch.save(self.state_dict(), checkpoint_path)

    def post_load(self, path, i):
        """Load the model's parameters form a save-folder.

        :param path: The save-folder path.
        :param i: Unique transform index, used to construct filenames.
        """
        path = Path(path)
        checkpoint_path = path / f'{i}.pt'
        print('loading torch module from', checkpoint_path)
        self.load_state_dict(torch.load(checkpoint_path))

    def _pd_longrepr(self) -> str:
        return torch.nn.Module.__repr__(self)


class Map(Transform):
    """Apply one transform to each element of a list.

    >>> Map(t)([x1, x2, x3]) == [t(x1), t(x2), t(x3)]
    True

    :param transform: Transform to be applied to a list of inputs.
    :param call_info: A `CallInfo` object containing information about the how the transform was
    created (needed for saving).
    :param pd_name: name of the transform
    """

    def __init__(self, transform: Transform, call_info: Optional[inspector.CallInfo] = None,
                 pd_name: Optional[str] = None):
        super().__init__(call_info, pd_name)

        self.transform = transform

    def _pd_get_splits(self, input_components=0) -> Tuple[Union[int, List],
                                                          Tuple[Transform, Transform, Transform]]:
        """See the docstring of :meth:`Transform._pd_splits` for more details.

        The *splits* of a map are:
            - the map of the subtransform's preprocess
            - the map of the subtransform's forward
            - the map of the subtransform's postprocess

        The *output_components* of a map are the mapped input components.
        """
        if self._pd_splits is None or self._pd_splits[0][0] != input_components:
            # if *input_components* is an integer rather than a list ...
            if isinstance(input_components, int):
                # ... get output_components and splits from the contained transform
                (_, output_components), splits = self.transform._pd_get_splits(input_components)
                self._pd_splits = (
                    # output_components is whatever the sub-transform does to it
                    (input_components, output_components),
                    # the splits are the splits of the sub-transform, but mapped
                    tuple(Map(split) if not isinstance(split, Identity) else builtin_identity
                          for split in splits)
                )
            else:
                assert isinstance(input_components, list)
                # if it's a list, this means the input is structured and can potentially be in
                # different states (fresh, batchified, unbatchified)
                splits = ([], [], [])
                output_components = []
                for input_component in input_components:
                    # for each input, we compute the *output_components* and the *splits* ...
                    (_, sub_output_components), sub_splits = self.transform._pd_get_splits(input_component)
                    output_components.append(sub_output_components)
                    for split, subsplit in zip(splits, sub_splits):
                        split.append(subsplit)

                # .. and combine them as a Parallel
                self._pd_splits = ((input_components, output_components),
                                   tuple(Parallel(s) if s else builtin_identity for s in splits))
        return self._pd_splits

    def __call__(self, args: Iterable):
        """
        :param args: Args list to call transforms with
        """
        return tuple([self.transform.pd_call_transform(arg) for arg in args])

    def _pd_longrepr(self) -> str:
        return '~ ' + self.transform._pd_shortrepr()

    @property
    def _pd_direct_subtransforms(self) -> Iterator[Transform]:
        yield self.transform

    def _pd_evaluable_repr_inner(self, indent: int = 0) -> str:
        varname = self.transform.pd_varname()
        if varname:
            return f'~{varname}'
        return f'~{self.transform._pd_evaluable_repr(indent)}'

<<<<<<< HEAD
    def _pd_build_codegraph(self, graph=None, scopemap=None, name=None, scope=None):
        if graph is None:
            graph = {}
        if scopemap is None:
            scopemap = {}

        start = self._pd_codegraph_startnode(name)

        if name is not None:
            assert scope is not None
            graph[ScopedName(name, scope, 0)] = start
            scopemap[ScopedName(name, scope, 0)] = scope

        varname = self.transform.pd_varname(self._pd_call_info.module)
        self.transform._pd_build_codegraph(graph, scopemap, varname,  self._pd_call_info.scope)
        return graph, scopemap
=======
    def _pd_preprocess_part(self) -> Transform:
        t_pre = self.transform.pd_preprocess
        if isinstance(t_pre, Identity):
            pre = Identity()
        else:
            pre = Map(transform=t_pre, call_info=self._pd_call_info)
        return pre

    def _pd_postprocess_part(self) -> Transform:
        t_post = self.transform.pd_postprocess
        if isinstance(t_post, Identity):
            post = Identity()
        else:
            post = Map(transform=t_post, call_info=self._pd_call_info)
        return post

    def _pd_forward_part(self) -> Transform:
        t_for = self.transform.pd_forward
        if isinstance(t_for, Identity):
            forward = Identity()
        else:
            forward = Map(transform=t_for, call_info=self._pd_call_info)
        return forward
>>>>>>> 31ddc974


class CompoundTransform(Transform):
    """Abstract base class for compound-transforms (transforms combining other transforms).

    :param transforms: list of transforms
    :param call_info: A `CallInfo` object containing information about the how the transform was
    created (needed for saving).
    :param pd_name: name of CompoundTransform
    :param pd_group: If *True*, do not flatten this when used as child transform in a
        `CompoundTransform`.
    """
    op = NotImplemented
    display_op = NotImplemented

    def __init__(self, transforms, call_info=None, pd_name=None, pd_group=False):
        super().__init__(call_info, pd_name)

        self._pd_group = True if pd_name is not None else pd_group

        transforms = self._flatten_list(transforms)
        self.transforms: List[Transform] = transforms

    def __sub__(self, name: str) -> "Transform":
        """Create a named clone of the transform.

        Example:
            named_t = t - 'rescale image'
        """
        named_copy = copy(self)
        named_copy._pd_name = name
        named_copy._pd_group = True
        named_copy._pd_varname = _notset
        return named_copy

    def __getitem__(self, item: Union[int, slice, str]) -> Transform:
        """Get item

        If int, gets item'th transform in this CompoundTransform.
        If slice, gets sliced transform of same type
        If str, gets first transform with name item

        :param item: Should be of type {int, slice, str}
        """
        if isinstance(item, int):
            return self.transforms[item]
        if isinstance(item, slice):
            transform_ = type(self)(self.transforms[item])
            transform_.pd_to(self.pd_device)
            return transform_
        if isinstance(item, str):
            for transform_ in self.transforms:
                if transform_.pd_name == item:
                    return transform_
            raise ValueError(f"{item}: Transform with pd_name '{item}' not found")
        raise TypeError('Unknown type for get item: expected type {int, slice, str}')

    def _pd_evaluable_repr_inner(self, indent=0):
        sub_reprs = [
            x.pd_varname() or x._pd_evaluable_repr(indent + 4)
            for x in self.transforms
        ]
        result = (
            '(\n    ' + ' ' * indent
            + ('\n' + ' ' * indent + f'    {self.op} ').join(sub_reprs)
            + '\n' + ' ' * indent + ')'
        )
        if self._pd_group:
            result = 'padl.group' + result
        return result

    def _pd_build_codegraph(self, graph=None, scopemap=None, name=None, scope=None):
        """Build a codegraph defining the transform.

        See :meth:`Transform._pd_build_codegraph` for an explanation of what a code-graph is.

        The codegraph of a :class:`CompoundTransform` is the union of the codegraphs of the
        contained transforms plus the node defining the transform itself.
        """
        if graph is None:
            graph = {}
        if scopemap is None:
            scopemap = {}

        start = self._pd_codegraph_startnode(name)

        if self._pd_group and 'padl' not in graph:
            emptyscope = symfinder.Scope.empty()
            graph[ScopedName('padl', emptyscope, 0)] = var2mod.CodeNode.from_source('import padl',
                                                                                    emptyscope)
            scopemap[ScopedName('padl', self._pd_call_info.scope, 0)] = emptyscope

        if name is not None:
            assert scope is not None
            graph[ScopedName(name, scope, 0)] = start
            scopemap[ScopedName(name, scope, 0)] = scope

        for transform in self.transforms:
            varname = transform.pd_varname(self._pd_call_info.module)
            transform._pd_build_codegraph(graph, scopemap, varname,
                                          self._pd_call_info.scope)
        return graph, scopemap

    def _pd_longrepr(self, formatting=True):
        between = f'\n{make_green(self.display_op, not formatting)}  \n'
        rows = [make_bold(f'{i}: ', not formatting) + t._pd_shortrepr(formatting)
                for i, t in enumerate(self.transforms)]
        return between.join(rows) + '\n'

    def _pd_shortrepr(self, formatting=True):
        def subrepr(transform):
            short = transform._pd_shortrepr(formatting)
            if len(short) < 20:
                return short
            return transform._pd_tinyrepr(formatting)

        result = f' {make_green(self.op, not formatting)} ' \
            .join(subrepr(t) for t in self.transforms)
        if self._pd_group:
            result = f'group({result})'
        return result

    def _pd_tinyrepr(self, formatting=True) -> str:
        rep = f'..{make_green(self.op, not formatting)}..'
        if self.pd_name:
            rep = f'{self.pd_name}: {rep}'
        return f'{make_green("[", not formatting)}{rep}{make_green("]", not formatting)}'

    def _pd_title(self):
        return self.__class__.__name__

    def pd_to(self, device: str):
        """Set the transform's device to *device*

        :param device: device on which to send {'cpu', cuda', 'cuda:N'}
        """
        self._pd_device = device
        for transform_ in self.transforms:
            transform_.pd_to(device)
        return self

    def pd_forward_device_check(self):
        """Check all transform in forward are in correct device

        All transforms in forward need to be in same device as specified for
        the whole CompoundTransform.

        :return: Bool
        """
        return_val = True

        if isinstance(self.pd_forward, type(self)):
            for transform_ in self.pd_forward.transforms:
                if self.pd_device != transform_.pd_device:
                    raise WrongDeviceError(self, transform_)
                return_val = transform_.pd_forward_device_check()
            return return_val

        if self.pd_device != self.pd_forward.pd_device:
            raise WrongDeviceError(self, self.pd_forward)

        return self.pd_forward.pd_forward_device_check()

    @classmethod
    def _flatten_list(cls, transform_list: List[Transform]):
        """Flatten *list_* such that members of *cls* are not nested.

        :param transform_list: List of transforms.
        """
        list_flat = []

        for transform in transform_list:
            if isinstance(transform, cls):
                if transform._pd_group:
                    list_flat.append(transform)
                else:
                    list_flat += transform.transforms
            else:
                list_flat.append(transform)

        return list_flat

    @property
    def _pd_direct_subtransforms(self):
        yield from self.transforms

    def grouped(self):
        """Return a grouped version of *self*. """
        transform_ = type(self)(self.transforms, self._pd_call_info, pd_name=self.pd_name,
                                pd_group=True)
        transform_.pd_to(self.pd_device)
        return transform_

    @staticmethod
    def _pd_get_keys(transforms):
        """Get deduplicated keys from list of transforms

        Names are updated as below.
        [None, None, 'a', 'a', 'b', None] -> ['out_0', 'out_1', 'a_0', 'a_1', 'b', 'out_5']

        :param transforms: list of transforms
        :return: list of keys
        """
        names = []
        for ind, transform_ in enumerate(transforms):
            if not transform_.pd_name:
                name = 'out_'+str(ind)
            else:
                name = transform_.pd_name
            names.append(name)

        counter = Counter(names)
        updated_counter = Counter()
        deduped_keys = []

        for name in names:
            new_name = name + '_' + str(updated_counter[name]) if counter[name] > 1 else name
            updated_counter.update({name: 1})
            deduped_keys.append(new_name)
        return deduped_keys


class Compose(CompoundTransform):
    """Apply series of transforms on input.

    Compose([t1, t2, t3])(x) = t3(t1(t2(x)))

    :param transforms: List of transforms to compose.
    :param call_info: A `CallInfo` object containing information about the how the transform was
        created (needed for saving).
    :param pd_name: name of the Compose transform
    :param pd_group: If *True*, do not flatten this when used as child transform in a
        `CompoundTransform`.
    :return: output from series of transforms
    """
    op = '>>'
    display_op = '>>'

    def __init__(self, transforms: Iterable[Transform], call_info: inspector.CallInfo = None,
                 pd_name: Optional[str] = None, pd_group: bool = False):
        super().__init__(transforms, call_info=call_info, pd_name=pd_name, pd_group=pd_group)

    def _pd_get_splits(self, input_components=0) -> Tuple[Union[int, List],
                                                          Tuple[Transform, Transform, Transform]]:
        """See the docstring of :meth:`Transform._pd_splits` for more details.

        The composition of `transforms` splits into
            - the composition of each sub-transform's preprocess
            - the composition of each sub-transform's forward
            - the composition of each sub-transform's postprocess

        The *output_components* are computed by passing the *input_component* through all
        sub-transforms.
        """

        if self._pd_splits is None or self._pd_splits[0][0] != input_components:
            splits = ([], [], [])

            output_components = input_components
            # for each sub-transform ...
            for transform_ in self.transforms:
                # ... see what comes out ...
                (_, output_components), subsplits = transform_._pd_get_splits(output_components)

                # ... and combine
                # the preprocess split is the composition of the
                # preprocess splits of all subtransforms
                # (same for forward and postprocess)
                for split, subsplit in zip(splits, subsplits):
                    split.append(subsplit)

            # .. some cleanup - remove identities ..
            cleaned_splits = tuple(
                [s for s in split if not isinstance(s, Identity)]
                for split in splits
            )

            final_splits = []
            for split in cleaned_splits:
                if len(split) > 1:  # combine subsplits
                    final_splits.append(Compose(split))
                elif len(split) == 1:  # if it's just one, no need to combine
                    final_splits.append(split[0])
                else:  # if it's empty: identity
                    final_splits.append(builtin_identity)

            self._pd_splits = ((input_components, output_components), final_splits)
        return self._pd_splits

    @staticmethod
    def _pd_classify_nodetype(i, t, t_m1, cw, cw_m1):
        if i > 0 and isinstance(t, Parallel) and len(cw) == len(cw_m1):
            type_ = 'multi_2_multi'

        elif i > 0 and cw == 1 and cw_m1 > 1:
            type_ = 'multi_2_single'

        elif cw == 1 or isinstance(t, Compose):
            type_ = 'single_2_single'

        else:
            type_ = 'single_2_multi'

        return type_

    def _pd_longrepr(self, formatting=True) -> str:  # TODO: make it respect the formatting
        """Create a detailed formatted representation of the transform. For multi-line inputs
        the lines are connected with arrows indicating data flow.
        """
        # pad the components of rows which are shorter than other parts in same column
        rows = [
            [s._pd_parensrepr() for s in t.transforms] if hasattr(t, 'transforms')
            else [t._pd_shortrepr()]
            for t in self.transforms
        ]

        children_widths = [[visible_len(x) for x in row] for row in rows]
        # get maximum widths in "columns"
        children_widths_matrix = np.zeros((len(self.transforms),
                                           max([len(x) for x in children_widths])))
        for i, cw in enumerate(children_widths):
            children_widths_matrix[i, :len(cw)] = cw
        max_widths = np.max(children_widths_matrix, 0)

        for i, r in enumerate(rows):
            for j in range(len(rows[i])):
                if len(rows[i][j]) < max_widths[j]:
                    rows[i][j] += ' ' * (int(max_widths[j]) - len(rows[i][j]))

        for i, r in enumerate(rows):
            if len(r) > 1:
                rows[i] = f' {make_green(self.transforms[i].display_op)} '.join(r)
            else:
                rows[i] = r[0]
        output = []
        # iterate through rows and create arrows depending on numbers of components
        for i, (r, t) in enumerate(zip(rows, self.transforms)):
            widths = [0]
            subarrows = []

            type_ = self._pd_classify_nodetype(i, t, self.transforms[i - 1],
                                               children_widths[i], children_widths[i - 1])

            # if subsequent rows have the same number of "children" transforms
            if type_ == 'multi_2_multi':
                for j, w in enumerate(children_widths[i]):
                    subarrows.append(create_arrow(sum(widths) - j + j * 4, 0, 0, 0))
                    widths.append(int(max_widths[j]))

            # if previous row has multiple outputs and current row just one input
            elif type_ == 'multi_2_single':
                for j, w in enumerate(children_widths[i - 1]):
                    subarrows.append(create_reverse_arrow(
                        0, sum(widths) - j + j * 4,
                        len(children_widths[i - 1]) - j + 1, j + 1
                    ))
                    widths.append(int(max_widths[j]))

            # if previous has single output and current row has single input
            elif type_ == 'single_2_single':
                subarrows.append(create_arrow(0, 0, 0, 0))

            # if previous row has one output and current row has multiple inputs
            else:
                assert type_ == 'single_2_multi'
                for j, w in enumerate(children_widths[i]):
                    if isinstance(t, Rollout):
                        subarrows.append(create_arrow(0, sum(widths) - j + j * 4,
                                                      len(children_widths[i]) - j, j + 1))
                    else:
                        subarrows.append(create_arrow(j, sum(widths) - j + j * 3,
                                                      len(children_widths[i]) - j, j + 1))
                    widths.append(int(max_widths[j]))

            # add signature names to the arrows
            tuple_to_str = lambda x: '(' + ', '.join([str(y) for y in x]) + ')'
            if (isinstance(t, Rollout) or isinstance(t, Parallel)) and not t._pd_name:
                all_params = []
                for tt in t.transforms:
                    all_params.append(list(tt._pd_get_signature().keys()))
                to_combine = [
                    ' ' * (sum(widths[:k + 1]) + 3 * k + 2) + tuple_to_str(params)
                    if len(params) > 1
                    else ' ' * (sum(widths[:k + 1]) + 3 * k + 2) + params[0]
                    for k, params in enumerate(all_params)
                ]
                to_format = combine_multi_line_strings(to_combine)
            else:
                params = [x for x in t._pd_get_signature()]
                to_format = '  ' + tuple_to_str(params) if len(params) > 1 else '  ' + params[0]
            to_format_pad_length = max([len(x.split('\n')) for x in subarrows]) - 1
            to_format = ''.join(['\n' for _ in range(to_format_pad_length)] + [to_format])

            # combine the arrows
            mark = combine_multi_line_strings(subarrows + [to_format])
            mark = '\n'.join(['   ' + x for x in mark.split('\n')])
            output.append(make_green(mark))
            output.append(make_bold(f'{i}: ') + r)
        return '\n'.join(output)

    def __call__(self, args):
        """Call method for Compose

        :param args: Arguments to call with.
        :return: Output from series of transforms.
        """
        for transform_ in self.transforms:
            args = transform_.pd_call_transform(args)
        return args


class Rollout(CompoundTransform):
    """Apply a list of transform to same input and get tuple output

    Rollout([t1, t2, ...])(x) := (t1(x), t2(x), ...)

    :param transforms: List of transforms to rollout.
    :param call_info: A `CallInfo` object containing information about the how the transform was
        created (needed for saving).
    :param pd_name: Name of the transform.
    :param pd_group: If *True*, do not flatten this when used as child transform in a
        `CompoundTransform`.
    """
    op = '+'
    display_op = '+'

    def __init__(self, transforms: Iterable[Transform], call_info: inspector.CallInfo = None,
                 pd_name: str = None, pd_group=False):
        super().__init__(transforms, call_info=call_info, pd_name=pd_name, pd_group=pd_group)
        self.pd_keys = self._pd_get_keys(self.transforms)
        self._pd_output_format = namedtuple('namedtuple', self.pd_keys)

    def _pd_get_splits(self, input_components=0) -> Tuple[Union[int, List],
                                                          Tuple[Transform, Transform, Transform]]:
        """See the docstring of :meth:`Transform._pd_splits` for more details.

        A rollout splits into:
            - the rollout of its sub-transform' first non-Identity stage
            - the parallel of its sub-transform' remaining stages

        To see why the first non-Identity stage is a rollout whereas the remaining stages are
        parallel, note that the first non-Identity stage splits the pipeline and it remains
        split for the rest:

            Case 1:     Case 2:     Case 3:
            pre + pre   Identity    Identity
            for / for   for + for   Identity
            pos / pos   pos / pos   pos + pos

        The *output_components* are the list of output components of the sub-transforms.
        """
        if self._pd_splits is None or self._pd_splits[0][0] != input_components:
            # TODO Should Rollout be able to accept input_components consisting of a list of ints?
            assert isinstance(input_components, int), 'Rollout can only accept one input'
            splits = ([], [], [])
            output_components = []
            for transform_ in self.transforms:
                (_, sub_output_components), subsplits = transform_._pd_get_splits(input_components)
                output_components.append(sub_output_components)
                for split, subsplit in zip(splits, subsplits):
                    split.append(subsplit)

            # only replace with builtin_identity if all Identity to preserve number of pipes
            cleaned_splits = tuple(
                builtin_identity if all(isinstance(s, Identity) for s in split) else split
                for split in splits
            )

            first_non_identity = \
                [i for i, s in enumerate(cleaned_splits) if not isinstance(s, Identity)]
            if len(first_non_identity) == 0:
                # Catches scenario where all splits are Identities
                first_non_identity = 0
            else:
                first_non_identity = first_non_identity[0]

            final_splits = []
            for i, s in enumerate(cleaned_splits):
                if isinstance(s, list):
                    if i == first_non_identity:
                        final_splits.append(Rollout(s))
                    else:
                        final_splits.append(Parallel(s))
                else:
                    final_splits.append(s)
            final_splits = tuple(final_splits)

            self._pd_splits = ((input_components, output_components), final_splits)
        return self._pd_splits

    def __call__(self, args):
        """Call method for Rollout

        :param args: Argument to call with
        :return: namedtuple of outputs
        """
        out = []
        for transform_ in self.transforms:
            out.append(transform_.pd_call_transform(args))
        if Transform.pd_mode is not None:
            return tuple(out)
        return self._pd_output_format(*out)

    def _pd_longrepr(self, formatting=True) -> str:
        make_green_ = lambda x: make_green(x, not formatting)
        make_bold_ = lambda x: make_bold(x, not formatting)
        between = f'\n{make_green_("│ " + self.display_op)}  \n'
        rows = [make_green_('├─▶ ') + make_bold_(f'{i}: ') + t._pd_shortrepr()
                for i, t in enumerate(self.transforms[:-1])]
        rows.append(make_green_('└─▶ ') + make_bold_(f'{len(self.transforms) - 1}: ')
                    + self.transforms[-1]._pd_shortrepr())
        return between.join(rows) + '\n'


class Parallel(CompoundTransform):
    """Apply transforms in parallel to a tuple of inputs and get tuple output

    Parallel([f1, f2, ...])((x1, x2, ..)) := (f1(x1), f2(x2), ...)

    :param transforms: List of transforms to parallelize.
    :param call_info: A `CallInfo` object containing information about the how the transform was
        created (needed for saving).
    :param pd_name: Name of the transform.
    :param pd_group: If *True*, do not flatten this when used as child transform in a
        `CompoundTransform`.
    """
    op = '/'
    display_op = '/'

    def __init__(self, transforms, call_info=None, pd_name=None, pd_group=False):
        super().__init__(transforms, call_info=call_info, pd_name=pd_name, pd_group=pd_group)
        self.pd_keys = self._pd_get_keys(self.transforms)
        self._pd_output_format = namedtuple('namedtuple', self.pd_keys)

    def _pd_get_splits(self, input_components=0) -> Tuple[Union[int, List],
                                                          Tuple[Transform, Transform, Transform]]:
        """See the docstring of :meth:`Transform._pd_splits` for more details.

        A parallel splits into:
            - the parallel of its sub-transforms' preprocess
            - the parallel of its sub-transforms' forward
            - the parallel of its sub-transforms' postprocess

        The *output_components* are the list of output components of the sub-transforms.
        """
        if self._pd_splits is None or self._pd_splits[0][0] != input_components:
            splits = ([], [], [])
            # we need one component info per sub-transform - if it's not a list that means
            # all are the same - we make it a list
            input_components_ = input_components
            if not isinstance(input_components_, list):
                input_components_ = [input_components for _ in range(len(self.transforms))]

            # go through the sub-transforms ...
            output_components = []
            for transform_, input_component in zip(self.transforms, input_components_):
                # and compute the sub-splits
                (_, sub_output_components), subsplits = transform_._pd_get_splits(input_component)
                output_components.append(sub_output_components)
                for split, subsplit in zip(splits, subsplits):
                    split.append(subsplit)

            # only replace with builtin_identity if all Identity to preserve number of pipes
            cleaned_splits = tuple(
                builtin_identity if all(isinstance(s, Identity) for s in split) else split
                for split in splits
            )

            final_splits = tuple(Parallel(s) if isinstance(s, list) else s for s in cleaned_splits)
            self._pd_splits = ((input_components, output_components), final_splits)
        return self._pd_splits

    def __call__(self, args):
        """Call method for Parallel

        :param args: Argument to call with.
        :return: Namedtuple of output.
        """
        out = []
        for ind, transform_ in enumerate(self.transforms):
            out.append(transform_.pd_call_transform(args[ind]))
        if Transform.pd_mode is not None:
            return tuple(out)
        return self._pd_output_format(*out)

    def _pd_longrepr(self, formatting=True) -> str:
        if not formatting:
            make_green_ = lambda x: x
            make_bold_ = lambda x: x
        else:
            make_green_ = make_green
            make_bold_ = make_bold
        def pipes(n):
            return "│" * n
        def spaces(n):
            return " " * n
        def horizontal(n):
            return "─" * n
        len_ = len(self.transforms)
        out = ''
        for i, t in enumerate(self.transforms):
            out += (
                make_green_(pipes(len_ - i - 1) + '└' + horizontal(i + 1) + '▶ ') +
                make_bold_(f'{i}: ') + t._pd_shortrepr() + '\n'
            )
            if i < len(self.transforms) - 1:
                out += f'{make_green_(pipes(len_ - i - 1) + spaces(i + 2) + self.display_op)}  \n'
        return out


class BuiltinTransform(AtomicTransform):
    def __init__(self, call):
        caller_frameinfo = inspector.non_init_caller_frameinfo()
        call_info = inspector.CallInfo(caller_frameinfo)
        super().__init__(call, call_info=call_info)

    def _pd_build_codegraph(self, graph: Optional[dict] = None,
                            scopemap: Optional[dict] = None,
                            name: Optional[str] = None,
                            scope: Optional[symfinder.Scope] = None) -> Tuple[dict, dict]:
        if graph is None:
            graph = {}
        if scopemap is None:
            scopemap = {}

        if scope is None:
            scope = self._pd_call_info.scope

        if ScopedName('padl', scope, 0) not in graph:
            emptyscope = symfinder.Scope.empty()
            graph[ScopedName('padl', emptyscope, 0)] = var2mod.CodeNode.from_source('import padl',
                                                                                    scope)
            scopemap[ScopedName('padl', scope, 0)] = emptyscope

        if name is not None:
            start_source = f'{name or "_pd_dummy"} = {self._pd_evaluable_repr()}'
            graph[ScopedName(name, scope, 0)] = \
                var2mod.CodeNode.from_source(start_source, scope)

            scopemap[ScopedName(name, scope, 0)] = scope

        return graph, scopemap

    def _pd_longrepr(self, formatting=True):
        return self._pd_call.split('padl.')[-1]


class Identity(BuiltinTransform):
    """Do nothing. Just pass on."""

    def __init__(self):
        super().__init__('padl.Identity()')

    def __call__(self, args):
        return args


builtin_identity = Identity()


class Unbatchify(ClassTransform):
    """Mark start of postprocessing.

    Unbatchify removes batch dimension (inverse of Batchify) and moves the input tensors to 'cpu'.

    :param dim: Batching dimension.
    :param cpu: If *True*, moves output to cpu after unbatchify.
    """

    def __init__(self, dim=0, cpu=True):
        super().__init__(arguments=OrderedDict([('dim', dim), ('cpu', cpu)]))
        self.dim = dim
        self.cpu = cpu

    def _pd_get_splits(self, input_components=0) -> Tuple[Union[int, List],
                                                          Tuple[Transform, Transform, Transform]]:
        """See the docstring of :meth:`Transform._pd_splits` for more details.

        Unbatchify has empty splits and puts the component-number to 2 ("un-batchified").
        """
        # put the output component to 2 ("un-batchified")
        return (input_components, 2), (builtin_identity, builtin_identity, self)

    def _move_to_device(self, args):
        if isinstance(args, tuple):
            return tuple([self._move_to_device(x) for x in args])
        if isinstance(args, list):
            return [self._move_to_device(x) for x in args]
        if isinstance(args, torch.Tensor):
            return args.to('cpu')
        return args

    def __call__(self, args):
        assert Transform.pd_mode is not None, ('Mode is not set, use infer_apply, eval_apply '
                                               'or train_apply instead of calling the transform '
                                               'directly.')

        if Transform.pd_mode != 'infer':
            return self._move_to_device(args) if self.cpu else args
        if isinstance(args, tuple):
            return tuple([self(x) for x in args])
        if isinstance(args, list):
            return [self(x) for x in args]
        if isinstance(args, torch.Tensor):
            args = args.squeeze(self.dim)
            return args.to('cpu') if self.cpu else args

        raise TypeError('only tensors and tuples of tensors recursively supported...')


class Batchify(ClassTransform):
    """Mark end of preprocessing.

    Batchify adds batch dimension at *dim*. During inference, this unsqueezes tensors and,
    recursively, tuples thereof. Batchify also moves the input tensors to device specified
    for the transform.

    :param dim: Batching dimension.
    """

    def __init__(self, dim=0):
        super().__init__(arguments=OrderedDict([('dim', dim)]))
        self.dim = dim

    @staticmethod
    def _all_0(components):
        if isinstance(components, list):
            for sub in components:
                if not Batchify._all_0(sub):
                    return False
            return True
        return components == 0

    def _pd_get_splits(self, input_components=0) -> Tuple[Union[int, List],
                                                          Tuple[Transform, Transform, Transform]]:
        """See the docstring of :meth:`Transform._pd_splits` for more details.

        Batchify has empty splits and puts the component-number to 1 ("batchified").
        """
        # ensure that all inputs are "fresh"
        assert self._all_0(input_components), 'double batchify'
        # put the output component to 1 ("batchified")
        return (input_components, 1), (self, builtin_identity, builtin_identity)

    def __call__(self, args):
        assert Transform.pd_mode is not None, ('Mode is not set, use infer_apply, eval_apply '
                                               'or train_apply instead of calling the transform '
                                               'directly.')

        if Transform.pd_mode != 'infer':
            return args
        if isinstance(args, (tuple, list)):
            return tuple([self(x) for x in args])
        if isinstance(args, dict):
            return {k: self(args[k]) for k in args}
        if isinstance(args, torch.Tensor):
            return args.unsqueeze(self.dim)
        if isinstance(args, (float, int)):
            return torch.tensor([args])
        raise TypeError('only tensors and tuples of tensors recursively supported...')


def save(transform: Transform, path: Union[Path, str], force_overwrite: bool = False,
         compress: bool = False):
    """Save the transform to a folder at *path* or a compressed (zip-)file of the same name if
    *compress* == True.

    The folder's name should end with '.padl'. If no extension is given, it will be added
    automatically.

    If the folder exists, call with *force_overwrite* = `True` to overwrite. Otherwise, this
    will raise a FileExistsError.
    """
    if compress:
        transform.pd_zip_save(path, force_overwrite)
    else:
        transform.pd_save(path, force_overwrite)


def load(path):
    """Load a transform (as saved with padl.save) from *path*. """
    if Path(path).is_file():
        return _zip_load(path)
    path = Path(path)
    with open(path / 'transform.py') as f:
        source = f.read()
    module = types.ModuleType('lfload')
    module.__dict__.update({
        '_pd_source': source,
        '_pd_module': module,
        '__file__': str(path / 'transform.py')
    })
    code = compile(source, path/'transform.py', 'exec')
    exec(code, module.__dict__)
    transform = module._pd_main
    for i, subtrans in enumerate(transform._pd_all_transforms()):
        subtrans.pd_post_load(path, i)
    return transform


def _zip_load(path: Union[Path, str]):
    """Load a transform from a compressed '.padl' file. """
    # we can't use TemporaryDirectory with a context because the files need to exist when
    # using / saving again
    dirname = TemporaryDirectory('.padl').name
    with ZipFile(path, 'r') as zipf:
        zipf.extractall(dirname)
        return load(dirname)


def group(transform: Union[Rollout, Parallel]):
    """Group transforms. This prevents them from being flattened when used

    Example:
    When writing a Rollout as `(a + (b + c))`, this is automatically flattened to `(a + b + c)`
    - i.e. the resulting Rollout transform expects a 3-tuple whose inputs are passed to `a`, `b`,
    `c` respectively. To prevent that, do (a + group(b + c)). The resulting Rollout will expect a
    2-tuple whose first item will be passed to `a` and whose second item will be passed to `b + c`.
    """
    return transform.grouped()


class _ItemGetter:
    """A simple item getter. Takes *samples* and applies *transform* to it.

    :param samples: An object implementing __getitem__ and __len__.
    :param transform: Preprocessing transform.
    :param exception: Exception to catch for (fall back to *default*).
    :param default: The default value to fall back to in case of exception.
    """
    def __init__(self, samples, transform, exception=None, default=None):
        self.samples = samples
        self.transform = transform
        self.exception = exception
        self.default = default

    def __getitem__(self, item):
        if self.exception:
            try:
                return self.transform(self.samples[item])
            except self.exception:
                return self.default
        return self.transform(self.samples[item])

    def __len__(self):
        return len(self.samples)<|MERGE_RESOLUTION|>--- conflicted
+++ resolved
@@ -1167,7 +1167,6 @@
             return f'~{varname}'
         return f'~{self.transform._pd_evaluable_repr(indent)}'
 
-<<<<<<< HEAD
     def _pd_build_codegraph(self, graph=None, scopemap=None, name=None, scope=None):
         if graph is None:
             graph = {}
@@ -1184,31 +1183,6 @@
         varname = self.transform.pd_varname(self._pd_call_info.module)
         self.transform._pd_build_codegraph(graph, scopemap, varname,  self._pd_call_info.scope)
         return graph, scopemap
-=======
-    def _pd_preprocess_part(self) -> Transform:
-        t_pre = self.transform.pd_preprocess
-        if isinstance(t_pre, Identity):
-            pre = Identity()
-        else:
-            pre = Map(transform=t_pre, call_info=self._pd_call_info)
-        return pre
-
-    def _pd_postprocess_part(self) -> Transform:
-        t_post = self.transform.pd_postprocess
-        if isinstance(t_post, Identity):
-            post = Identity()
-        else:
-            post = Map(transform=t_post, call_info=self._pd_call_info)
-        return post
-
-    def _pd_forward_part(self) -> Transform:
-        t_for = self.transform.pd_forward
-        if isinstance(t_for, Identity):
-            forward = Identity()
-        else:
-            forward = Map(transform=t_for, call_info=self._pd_call_info)
-        return forward
->>>>>>> 31ddc974
 
 
 class CompoundTransform(Transform):
