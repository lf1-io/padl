--- conflicted
+++ resolved
@@ -135,10 +135,6 @@
         self._pd_call_info = call_info
         self._pd_varname = _notset
         self._pd_name = pd_name
-<<<<<<< HEAD
-=======
-        self._pd_stage = {'forward'}
->>>>>>> a6613c54
         self._pd_device = 'cpu'
         self._pd_layers = None
         self._pd_splits = None
@@ -733,25 +729,9 @@
         return self._pd_device
 
     @property
-<<<<<<< HEAD
     def pd_preprocess(self) -> "Transform":
         """The preprocessing part of the transform. The device must be propagated from self."""
         pre = self._pd_get_splits()[1][0]
-=======
-    def pd_stage(self) -> Set[Stage]:
-        """Return the stage (preprocess, forward or postprocess)."""
-        return self._pd_stage
-
-    def _pd_preprocess_part(self) -> "Transform":
-        return Identity()
-
-    @property
-    def pd_preprocess(self) -> "Transform":
-        """The preprocessing part of the transform. The device must be propagated from self."""
-        if {'preprocess'} == self.pd_stage:
-            return self
-        pre = self._pd_preprocess_part()
->>>>>>> a6613c54
         pre.pd_to(self.pd_device)
         return pre
 
@@ -759,26 +739,14 @@
     def pd_forward(self) -> "Transform":
         """The forward part of the transform (that what's typically done on the GPU).
         The device must be propagated from self."""
-<<<<<<< HEAD
         forward = self._pd_get_splits()[1][1]
-=======
-        if {'forward'} == self.pd_stage:
-            return self
-        forward = self._pd_forward_part()
->>>>>>> a6613c54
         forward.pd_to(self.pd_device)
         return forward
 
     @property
     def pd_postprocess(self) -> "Transform":
         """The postprocessing part of the transform. The device must be propagated from self."""
-<<<<<<< HEAD
         post = self._pd_get_splits()[1][2]
-=======
-        if {'postprocess'} == self.pd_stage:
-            return self
-        post = self._pd_postprocess_part()
->>>>>>> a6613c54
         post.pd_to(self.pd_device)
         return post
 
@@ -1160,7 +1128,6 @@
         super().__init__(call_info, pd_name)
 
         self.transform = transform
-<<<<<<< HEAD
 
     def _pd_get_splits(self, input_components=0) -> Tuple[Union[int, List],
                                                           Tuple[Transform, Transform, Transform]]:
@@ -1202,9 +1169,6 @@
                 self._pd_splits = ((input_components, output_components),
                                    tuple(Parallel(s) if s else builtin_identity for s in splits))
         return self._pd_splits
-=======
-        self._pd_stage = transform.pd_stage
->>>>>>> a6613c54
 
     def __call__(self, args: Iterable):
         """
@@ -1264,15 +1228,6 @@
         transforms = self._flatten_list(transforms)
         self.transforms: List[Transform] = transforms
 
-<<<<<<< HEAD
-=======
-        self._pd_stage_list = [t.pd_stage for t in self.transforms]
-        try:
-            self._pd_stage = set.union(*self._pd_stage_list)
-        except (AttributeError, TypeError):
-            self._pd_stage = None
-
->>>>>>> a6613c54
     def __sub__(self, name: str) -> "Transform":
         """Create a named clone of the transform.
 
@@ -1495,7 +1450,6 @@
                  pd_name: Optional[str] = None, pd_group: bool = False):
         super().__init__(transforms, call_info=call_info, pd_name=pd_name, pd_group=pd_group)
 
-<<<<<<< HEAD
     def _pd_get_splits(self, input_components=0) -> Tuple[Union[int, List],
                                                           Tuple[Transform, Transform, Transform]]:
         """See the docstring of :meth:`Transform._pd_splits` for more details.
@@ -1542,21 +1496,6 @@
 
             self._pd_splits = ((input_components, output_components), final_splits)
         return self._pd_splits
-=======
-        preprocess_end = 0
-        postprocess_start = len(self.transforms)
-        set_postprocess = True
-        for i, transform_ in enumerate(self.transforms):
-            if 'preprocess' in transform_.pd_stage:
-                preprocess_end = i
-            if 'postprocess' in transform_.pd_stage and set_postprocess:
-                postprocess_start = i
-                set_postprocess = False
-        for i in range(preprocess_end):
-            self._pd_stage_list[i] = {'preprocess'}
-        for i in range(postprocess_start+1, len(self.transforms)):
-            self._pd_stage_list[i] = {'postprocess'}
->>>>>>> a6613c54
 
     @staticmethod
     def _pd_classify_nodetype(i, t, t_m1, cw, cw_m1):
@@ -1679,61 +1618,6 @@
             args = transform_.pd_call_transform(args)
         return args
 
-<<<<<<< HEAD
-=======
-    def _pd_forward_part(self) -> Transform:
-        t_list = []
-        for transform_, stage_set in zip(self.transforms, self._pd_stage_list):
-            if 'forward' in stage_set:
-                if len(stage_set) == 1:
-                    t_list.append(transform_)
-                else:
-                    t_list.append(transform_.pd_forward)
-
-        if len(t_list) == 1:
-            forward = t_list[0]
-        elif t_list:
-            forward = Compose(t_list, call_info=self._pd_call_info)
-        else:
-            forward = Identity()
-
-        return forward
-
-    def _pd_preprocess_part(self) -> Transform:
-        t_list = []
-        for transform_, stage_set in zip(self.transforms, self._pd_stage_list):
-            if 'preprocess' in stage_set:
-                if len(stage_set) == 1:
-                    t_list.append(transform_)
-                else:
-                    t_list.append(transform_.pd_preprocess)
-
-        if len(t_list) == 1:
-            pre = t_list[0]
-        elif t_list:
-            pre = Compose(t_list, call_info=self._pd_call_info)
-        else:
-            pre = Identity()
-        return pre
-
-    def _pd_postprocess_part(self) -> Transform:
-        t_list = []
-        for transform_, stage_set in zip(self.transforms, self._pd_stage_list):
-            if 'postprocess' in stage_set:
-                if len(stage_set) == 1:
-                    t_list.append(transform_)
-                else:
-                    t_list.append(transform_.pd_postprocess)
-
-        if len(t_list) == 1:
-            post = t_list[0]
-        elif t_list:
-            post = Compose(t_list, call_info=self._pd_call_info)
-        else:
-            post = Identity()
-        return post
-
->>>>>>> a6613c54
 
 class Rollout(CompoundTransform):
     """Apply a list of transform to same input and get tuple output
@@ -1825,37 +1709,6 @@
             return tuple(out)
         return self._pd_output_format(*out)
 
-<<<<<<< HEAD
-=======
-    def _pd_preprocess_part(self) -> Transform:
-        t_list = [x.pd_preprocess for x in self.transforms]
-        if all([isinstance(t, Identity) for t in t_list]):
-            pre = Identity()
-        else:
-            pre = Rollout(t_list, call_info=self._pd_call_info)
-        return pre
-
-    def _pd_forward_part(self) -> Transform:
-        t_list = [x.pd_forward for x in self.transforms]
-        if all([isinstance(t, Identity) for t in t_list]):
-            forward = Identity()
-        elif 'preprocess' in self._pd_stage and 'forward' in self._pd_stage:
-            forward = Parallel(t_list, call_info=self._pd_call_info)
-        else:
-            forward = Rollout(t_list, call_info=self._pd_call_info)
-        return forward
-
-    def _pd_postprocess_part(self) -> Transform:
-        t_list = [x.pd_postprocess for x in self.transforms]
-        if all([isinstance(t, Identity) for t in t_list]):
-            post = Identity()
-        elif len(list(self._pd_stage)) >= 2 and 'postprocess' in self._pd_stage:
-            post = Parallel(t_list, call_info=self._pd_call_info)
-        else:
-            post = Rollout(t_list, call_info=self._pd_call_info)
-        return post
-
->>>>>>> a6613c54
     def _pd_longrepr(self, formatting=True) -> str:
         make_green_ = lambda x: make_green(x, not formatting)
         make_bold_ = lambda x: make_bold(x, not formatting)
@@ -2029,10 +1882,6 @@
     def __init__(self, dim=0, cpu=True):
         super().__init__(arguments=OrderedDict([('dim', dim), ('cpu', cpu)]))
         self.dim = dim
-<<<<<<< HEAD
-=======
-        self._pd_stage = {'postprocess'}
->>>>>>> a6613c54
         self.cpu = cpu
 
     def _pd_get_splits(self, input_components=0) -> Tuple[Union[int, List],
@@ -2084,7 +1933,6 @@
     def __init__(self, dim=0):
         super().__init__(arguments=OrderedDict([('dim', dim)]))
         self.dim = dim
-<<<<<<< HEAD
 
     def _pd_get_splits(self, input_components=0) -> Tuple[Union[int, List],
                                                           Tuple[Transform, Transform, Transform]]:
@@ -2096,9 +1944,6 @@
         assert self._component_set(input_components) == {0}, 'double batchify'
         # put the output component to 1 ("batchified")
         return (input_components, 1), (self, builtin_identity, builtin_identity)
-=======
-        self._pd_stage = {'preprocess'}
->>>>>>> a6613c54
 
     def __call__(self, args):
         assert Transform.pd_mode is not None, ('Mode is not set, use infer_apply, eval_apply '
