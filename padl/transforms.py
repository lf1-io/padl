--- conflicted
+++ resolved
@@ -1262,14 +1262,6 @@
         transforms = self._flatten_list(transforms)
         self.transforms: List[Transform] = transforms
 
-<<<<<<< HEAD
-=======
-        self._pd_stage_list = [t.pd_stage for t in self.transforms]
-        try:
-            self._pd_stage = set.union(*self._pd_stage_list)
-        except (AttributeError, TypeError):
-            self._pd_stage = None
-
     def _pd_get_output_format(self):
         last_transform = self.transforms[-1]
         if hasattr(last_transform, '_pd_output_format'):
@@ -1282,7 +1274,6 @@
             return last_transform._pd_output_format
         return None
 
->>>>>>> 5a470d84
     def __sub__(self, name: str) -> "Transform":
         """Create a named clone of the transform.
 
