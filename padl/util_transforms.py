"""Extra useful Transforms. """

from collections import OrderedDict
from typing import Optional, Union, List, Tuple

from padl.transforms import ClassTransform, Identity, Transform, Mode


class IfInMode(ClassTransform):
    """Perform *if_* if called in mode *target_mode*, else perform *else_*.

    Example:

        >>> from padl import transform
        >>> a = transform(lambda x: x + 10)
        >>> b = transform(lambda x: x * 99)
        >>> iim = IfInMode(a, 'infer', b)
        >>> iim.infer_apply(1)
        11
        >>> list(iim.eval_apply([1]))
        [99]

    :param if_: Transform to apply when the mode matches.
    :param target_mode: Mode (one of 'train', 'eval', 'infer').
    :param else_: Transform to apply when the mode doesn't match (defaults to identity transform).
    """

    def __init__(self, if_: Transform, target_mode: Mode, else_: Optional[Transform] = None):
        assert target_mode in ('train', 'eval', 'infer'), "Target mode can only be train, " \
                                                          "eval or infer"
        super().__init__(arguments=OrderedDict([('if_', if_),
                                                ('target_mode', target_mode),
                                                ('else_', else_)]))

        if else_ is None:
            else_ = Identity()

        self.if_ = if_
        self.else_ = else_
        self.target_mode = target_mode

    def __call__(self, args):
        assert Transform.pd_mode is not None, ('Mode is not set, use infer_apply, eval_apply '
                                               'or train_apply instead of calling the transform '
                                               'directly.')

        if Transform.pd_mode == self.target_mode:
            return self.if_.pd_call_transform(args)
        return self.else_.pd_call_transform(args)

<<<<<<< HEAD
    def _pd_get_splits(self, input_components=0):
        # pylint: disable=protected-access
=======
    def _pd_splits(self, input_components=0):
>>>>>>> 5637625d
        if_output_components, if_splits, if_has_batchify = \
            self.if_._pd_splits(input_components)
        else_output_components, else_splits, else_has_batchify = \
            self.else_._pd_splits(input_components)

        if_output_components_reduced = self._pd_merge_components(if_output_components)
        else_output_components_reduced = self._pd_merge_components(else_output_components)
        assert if_output_components_reduced == else_output_components_reduced, \
            'if and else transforms have incompatible output shapes'

        final_splits = tuple(
            IfInMode(
                if_=if_split,
                target_mode=self.target_mode,
                else_=else_split
            ) if if_split != else_split
            else if_split
            for if_split, else_split in zip(if_splits, else_splits)
        )

        return if_output_components_reduced, final_splits, if_has_batchify or else_has_batchify


class IfInfer(IfInMode):
    """Perform *if_* if called in "infer" mode, else perform *else_*.

    :param if_: Transform for the "infer" mode.
    :param else_: Transform otherwise (defaults to the identity transform).
    """

    def __init__(self, if_: Transform, else_: Optional[Transform] = None):
        super().__init__(if_, 'infer', else_)


class IfEval(IfInMode):
    """Perform *if_* if called in "eval" mode, else perform *else_*.

    :param if_: Transform for the "eval" mode.
    :param else_: Transform otherwise (defaults to the identity transform).
    """

    def __init__(self, if_: Transform, else_: Optional[Transform] = None):
        super().__init__(if_, 'eval', else_)


class IfTrain(IfInMode):
    """Perform *if_* if called in "train" mode, else perform *else_*.

    :param if_: Transform for the "train" mode.
    :param else_: Transform otherwise (defaults to the identity transform).
    """

    def __init__(self, if_: Transform, else_: Optional[Transform] = None):
        super().__init__(if_, 'train', else_)


class Try(ClassTransform):
    """ Perform *transform*. If this fails with any exception from *exceptions*, perform
    *catch_transform*. If *transform* is completed successfully, *else_transform* is performed
    with the output of *transform*. Regardless of any error occurring on the other Transform
    (or not), *finally_transform* is carried out. No change of mode can happen inside any of these
    Transform.

    :param transform: Transform to try.
    :param catch_transform: Transform to fall back on.
    :param exceptions: Catch conditions.
    :param else_transform: Transform to carry on the `else` clause of the `try` statement.
    :param finally_transform: Transform to carry on on the `finally` clause of the `try` statement.
    :param pd_name: The Transform's name.
    """

    def __init__(self,
                 transform: Transform,
                 catch_transform: Transform,
                 exceptions: Union[List, Tuple, Exception],
                 else_transform: Transform = builtin_identity,
                 finally_transform: Transform = builtin_identity,
                 pd_name: str = None):

        if not isinstance(exceptions, (tuple, list)):
            exceptions = (exceptions, )
        exceptions = tuple(exceptions)
        for exception in exceptions:
            assert issubclass(exception, Exception)
        super().__init__(pd_name=pd_name,
                         arguments=OrderedDict([('transform', transform),
                                                ('catch_transform', catch_transform),
                                                ('exceptions', exceptions),
                                                ('else_transform', else_transform),
                                                ('finally_transform', finally_transform)]))
        self.transform = transform
        self.catch_transform = catch_transform
        self.exceptions = exceptions
        self.else_transform = else_transform
        self.finally_transform = finally_transform

    def _pd_splits(self, input_components=0):
        try_output_components, _, _ = self.transform._pd_splits(input_components)
        catch_output_components, _, _ = self.catch_transform._pd_splits(input_components)
        else_output_components, _, _ = self.else_transform._pd_splits(input_components)

        input_components_reduced = self._pd_merge_components(input_components)
        try_output_components_reduced = self._pd_merge_components(try_output_components)
        catch_output_components_reduced = self._pd_merge_components(catch_output_components)
        else_output_components_reduced = self._pd_merge_components(else_output_components)
        components = [try_output_components_reduced, catch_output_components_reduced,
                      else_output_components_reduced]
        assert all(isinstance(component, int) for component in components) \
            and len(set(components)) == 1, \
            'Try Transform cannot contain transforms that have multiple stages.'

        final_splits = tuple(
            self if i == components[0]
            else builtin_identity
            for i in range(3)
        )

        return input_components_reduced, final_splits, False

    def __call__(self, args):
        try:
            output = self.transform.pd_call_transform(args)
        except self.exceptions:
            output = self.catch_transform.pd_call_transform(args)
        else:
            output = self.else_transform.pd_call_transform(output)
        finally:
            self.finally_transform.pd_call_transform(args)
        return output<|MERGE_RESOLUTION|>--- conflicted
+++ resolved
@@ -3,7 +3,7 @@
 from collections import OrderedDict
 from typing import Optional, Union, List, Tuple
 
-from padl.transforms import ClassTransform, Identity, Transform, Mode
+from padl.transforms import ClassTransform, Identity, Transform, Mode, identity
 
 
 class IfInMode(ClassTransform):
@@ -48,12 +48,8 @@
             return self.if_.pd_call_transform(args)
         return self.else_.pd_call_transform(args)
 
-<<<<<<< HEAD
-    def _pd_get_splits(self, input_components=0):
+    def _pd_splits(self, input_components=0):
         # pylint: disable=protected-access
-=======
-    def _pd_splits(self, input_components=0):
->>>>>>> 5637625d
         if_output_components, if_splits, if_has_batchify = \
             self.if_._pd_splits(input_components)
         else_output_components, else_splits, else_has_batchify = \
@@ -129,8 +125,8 @@
                  transform: Transform,
                  catch_transform: Transform,
                  exceptions: Union[List, Tuple, Exception],
-                 else_transform: Transform = builtin_identity,
-                 finally_transform: Transform = builtin_identity,
+                 else_transform: Transform = identity,
+                 finally_transform: Transform = identity,
                  pd_name: str = None):
 
         if not isinstance(exceptions, (tuple, list)):
