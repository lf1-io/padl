"""Wrappers. """

import ast
import dis
import functools
import inspect

import numpy as np
import torch

from padl.dumptools import var2mod, inspector
from padl.dumptools.sourceget import cut, get_source, original
from padl.transforms import (
    ClassTransform, FunctionTransform, TorchModuleTransform, _notset
)


def _set_local_varname(frame, event, _args):
    if event == 'return':
        for k, v in frame.f_locals.items():
            try:
                if v._pd_varname is _notset or v._pd_varname is None:
                    v._pd_varname = k
            except AttributeError:
                continue


def _wrap_function(fun, ignore_scope=False, call_info: inspector.CallInfo = None):
    """Wrap *fun* in a Transform. Don't use directly, use `transform` instead."""
    caller = inspect.stack()[2]

    try:
        # case transform(f)
        call = inspector.get_segment_from_frame(caller.frame, 'call')
    except RuntimeError:
        try:
            # case importer.np.transform
            call = inspector.get_segment_from_frame(caller.frame, 'attribute')
        except RuntimeError:
            # decorator case @transform ..
            call = None

    # if this is the decorator case we drop one leven from the scope (this is the decorated
    # function itself)
    drop_n = 1 if call is None else 0
    if call_info is None:
        call_info = inspector.CallInfo(drop_n=drop_n, ignore_scope=ignore_scope)
    if call_info.function != '<module>' and not ignore_scope:
        inspector.trace_this(_set_local_varname, caller.frame)

    wrapper = FunctionTransform(fun, call_info, call=call)

    # Special checks
    if isinstance(fun, np.ufunc):
        wrapper._pd_number_of_inputs = fun.nin

    functools.update_wrapper(wrapper, fun)
    return wrapper


def _wrap_class(cls, ignore_scope=False):
    """Patch __init__ of class such that the initialization statement is stored
    as an attribute `_pd_call`. In addition make class inherit from Transform.

    This is called by `transform`, don't call `_wrap_class` directly, always use `transform`.

    Example:

    @transform
    class MyClass:
        def __init__(self, x):
            ...

    >>> myobj = MyClass('hello')
    >>> myobj._pd_call
    MyClass('hello')
    """
    old__init__ = cls.__init__
    if issubclass(cls, torch.nn.Module):
        trans_class = TorchModuleTransform
    else:
        trans_class = ClassTransform

    module = cls.__module__
    # make cls inherit from AtomicTransform
    cls = type(cls.__name__, (trans_class, cls), {})

    signature = inspect.signature(old__init__)

    @functools.wraps(cls.__init__)
    def __init__(self, *args, **kwargs):
        old__init__(self, *args, **kwargs)
        args = signature.bind(None, *args, **kwargs).arguments
        args.pop(next(iter(args.keys())))
        trans_class.__init__(self, ignore_scope=ignore_scope,
                             arguments=args)

    functools.update_wrapper(__init__, old__init__)

    cls.__init__ = __init__
    cls.__module__ = module
    return cls


def _wrap_lambda(fun, ignore_scope=False):
    """Wrap a lambda function in a transform. Hacky hack that will hopefully
    become obsolete with python 3.11 (see also inspector.CallInfo). """
    # get the caller frame (it's 2 - [caller] -> [trans] -> [_wrap_lambda])
    caller_frame = inspector.caller_frame()
    # get the source
    try:
        full_source = caller_frame.f_globals['_pd_source']
    except KeyError:
        full_source = get_source(caller_frame.f_code.co_filename)
<<<<<<< HEAD

=======
>>>>>>> df6039f4
    source, offset = inspector.get_statement(original(full_source), caller_frame.f_lineno)
    # find all lambda nodes
    nodes = var2mod.Finder(ast.Lambda).find(ast.parse(source))
    candidate_segments = []
    candidate_calls = []
    for node in nodes:
        # keep lambda nodes which are contained in a call of `lf.trans`
        if not isinstance(node.parent, ast.Call):
            continue
        containing_call = ast.get_source_segment(source, node.parent.func)
        containing_function = eval(containing_call, caller_frame.f_globals)
        if containing_function is not transform:
            continue
<<<<<<< HEAD
        candidate_segments.append(
            ast.get_source_segment(source, node),
        )
        candidate_calls.append((
            ast.get_source_segment(source, node.parent),
            (node.parent.lineno, node.parent.end_lineno,
             node.parent.col_offset, node.parent.end_col_offset)
        ))
=======
        candidate_segments.append((
            ast.get_source_segment(source, node),
            (node.lineno, node.end_lineno, node.col_offset, node.end_col_offset)
        ))
        candidate_calls.append(ast.get_source_segment(source, node.parent))
>>>>>>> df6039f4

    # compare candidate's bytecodes to that of `fun`
    # keep the call for the matching one
    target_instrs = list(dis.get_instructions(fun))

    found = False
    call = None
    locs = None

<<<<<<< HEAD
    for segment, (call, locs) in zip(candidate_segments, candidate_calls):
=======
    for (segment, locs), call in zip(candidate_segments, candidate_calls):
>>>>>>> df6039f4
        instrs = list(dis.get_instructions(eval(segment)))
        if not len(instrs) == len(target_instrs):
            continue
        for instr, target_instr in zip(instrs, target_instrs):
            if (instr.opname, target_instr.argval) != (instr.opname, target_instr.argval):
                break
        else:
            found = True
            break

    if call is None or not found:
        raise RuntimeError('Lambda not found.')

    locs = (
        locs[0] - 1 + offset[0],
        locs[1] - 1 + offset[0],
        locs[2] - offset[1],
        locs[3] - offset[1]
    )

<<<<<<< HEAD
    call = cut(full_source, *locs)
=======
    segment = cut(full_source, *locs)
>>>>>>> df6039f4

    caller = inspector.CallInfo(ignore_scope=ignore_scope)
    inner = var2mod.Finder(ast.Lambda).get_source_segments(call)[0][0]
    wrapper = FunctionTransform(fun, caller, call=call, source=inner)
    functools.update_wrapper(wrapper, fun)
    return wrapper


def transform(fun_or_cls, ignore_scope=False):
    """Transform wrapper / decorator. Use to wrap a class or callable. """
    if inspect.isclass(fun_or_cls):
        return _wrap_class(fun_or_cls, ignore_scope)
    if callable(fun_or_cls):
        if fun_or_cls.__name__ == '<lambda>':
            return _wrap_lambda(fun_or_cls, ignore_scope)
        return _wrap_function(fun_or_cls, ignore_scope)
    raise ValueError('Can only wrap classes or callables.')<|MERGE_RESOLUTION|>--- conflicted
+++ resolved
@@ -112,10 +112,7 @@
         full_source = caller_frame.f_globals['_pd_source']
     except KeyError:
         full_source = get_source(caller_frame.f_code.co_filename)
-<<<<<<< HEAD
 
-=======
->>>>>>> df6039f4
     source, offset = inspector.get_statement(original(full_source), caller_frame.f_lineno)
     # find all lambda nodes
     nodes = var2mod.Finder(ast.Lambda).find(ast.parse(source))
@@ -129,7 +126,6 @@
         containing_function = eval(containing_call, caller_frame.f_globals)
         if containing_function is not transform:
             continue
-<<<<<<< HEAD
         candidate_segments.append(
             ast.get_source_segment(source, node),
         )
@@ -138,13 +134,7 @@
             (node.parent.lineno, node.parent.end_lineno,
              node.parent.col_offset, node.parent.end_col_offset)
         ))
-=======
-        candidate_segments.append((
-            ast.get_source_segment(source, node),
-            (node.lineno, node.end_lineno, node.col_offset, node.end_col_offset)
-        ))
-        candidate_calls.append(ast.get_source_segment(source, node.parent))
->>>>>>> df6039f4
+
 
     # compare candidate's bytecodes to that of `fun`
     # keep the call for the matching one
@@ -154,11 +144,7 @@
     call = None
     locs = None
 
-<<<<<<< HEAD
     for segment, (call, locs) in zip(candidate_segments, candidate_calls):
-=======
-    for (segment, locs), call in zip(candidate_segments, candidate_calls):
->>>>>>> df6039f4
         instrs = list(dis.get_instructions(eval(segment)))
         if not len(instrs) == len(target_instrs):
             continue
@@ -179,11 +165,7 @@
         locs[3] - offset[1]
     )
 
-<<<<<<< HEAD
     call = cut(full_source, *locs)
-=======
-    segment = cut(full_source, *locs)
->>>>>>> df6039f4
 
     caller = inspector.CallInfo(ignore_scope=ignore_scope)
     inner = var2mod.Finder(ast.Lambda).get_source_segments(call)[0][0]
