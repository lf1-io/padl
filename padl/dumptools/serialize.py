import ast
import inspect
import json
from pathlib import Path
import sys
from types import ModuleType
from typing import Any, Callable, List, Optional

from padl.dumptools import inspector, sourceget, var2mod, symfinder
from padl.dumptools.symfinder import ScopedName
from padl.dumptools.var2mod import CodeNode


SCOPE = symfinder.Scope.toplevel(sys.modules[__name__])


class Serializer:
    """Serializer base class.

    :param val: The value to serialize.
    :param save_function: The function to use for saving *val*.
    :param load_function: The function to use for loading *val*.
<<<<<<< HEAD
    :param file_suffix: If set, a string that will be appended to the path.
=======
>>>>>>> 2db23bed
    """

    store: List = []
    i: int = 0

    def __init__(self, val: Any, save_function: Callable, load_function: callable,
<<<<<<< HEAD
                 file_suffix: Optional[str] = None, module: Optional[ModuleType] = None):
=======
                 module: Optional[ModuleType] = None):
>>>>>>> 2db23bed
        self.index = Serializer.i
        Serializer.i += 1
        self.store.append(self)
        self.val = val
        self.save_function = save_function
<<<<<<< HEAD
        self.file_suffix = file_suffix
=======
>>>>>>> 2db23bed
        if module is None:
            module = inspector.caller_module()
        self.scope = symfinder.Scope.toplevel(module)
        self.load_codegraph, self.load_scopemap = (
<<<<<<< HEAD
            var2mod.build_codegraph(load_function.__name__, self.scope)
=======
            var2mod.build_codegraph(ScopedName(load_function.__name__, self.scope))
>>>>>>> 2db23bed
        )
        self.load_name = load_function.__name__
        super().__init__()

    def save(self, path: Path):
        if path is None:
            path = Path('?')
<<<<<<< HEAD
        if self.file_suffix is not None:
            path = Path(str(path) + f'/{self.i}{self.file_suffix}')
        filename = self.save_function(self.val, path)
        breakpoint()
        if filename is None:
            assert self.file_suffix is not None, ('if no file file_suffix is passed to *value*, '
                                                  'the *save*-function must return a filename')
            filename = path.name
        if isinstance(filename, (str, Path)):
            complete_path = f"pathlib.Path(__file__).parent / '{filename}'"
        else:
            complete_path = ('[pathlib.Path(__file__).parent / filename for filename in ['
                             + ', '.join(f"'{fn}'"
                                         for fn in filename)
                             + ']]')
        return (
            {**self.load_codegraph,
             (self.varname, self.scope):
                var2mod.CodeNode(source=f'{self.varname} = {self.load_name}({complete_path})',
                                 globals_={(self.load_name, self.scope)}),
             ('pathlib', SCOPE): var2mod.CodeNode(source='import pathlib', globals_=set(),
                                                  ast_node=ast.parse('import pathlib').body[0])},
=======
        filename = self.save_function(self.val, path, self.i)
        complete_path = f"pathlib.Path(__file__).parent / '{filename}'"
        return (
            {**self.load_codegraph,
             ScopedName(self.varname, self.scope):
                 CodeNode(source=f'{self.varname} = {self.load_name}({complete_path})',
                          globals_={ScopedName(self.load_name, self.scope)}),
             ScopedName('pathlib', SCOPE):
                 CodeNode(source='import pathlib',
                          globals_=set(),
                          ast_node=ast.parse('import pathlib').body[0])},
>>>>>>> 2db23bed
            self.load_scopemap
        )

    @property
    def varname(self):
        """The varname to store in the dumped code. """
        return f'PADL_VALUE_{self.index}'

    @classmethod
    def save_all(cls, codegraph, scopemap, path):
        """Save all values. """
        for codenode in list(codegraph.values()):
            for serializer in cls.store:
                if serializer.varname in codenode.source:
                    loader_graph, loader_scopemap = serializer.save(path)
                    codegraph.update(loader_graph)
                    scopemap.update(loader_scopemap)
<<<<<<< HEAD
                    for varname, scope in codenode.globals_:
                        if varname == serializer.varname:
                            scopemap[varname, scope] = SCOPE
=======
                    for scoped_name in codenode.globals_:
                        if scoped_name.name == serializer.varname:
                            scopemap[scoped_name] = SCOPE
>>>>>>> 2db23bed


def save_json(val, path, i):
    """Saver for json. """
    filename = f'{i}.json'
    with open(path / filename, 'w') as f:
        json.dump(val, f)
    return filename


def load_json(path):
    """Loader for json. """
    with open(path) as f:
        return json.load(f)


def json_serializer(val):
    """Create a json serializer for *val*. """
    return Serializer(val, save_json, load_json, sys.modules[__name__])


def _serialize(val, serializer=None):
    if serializer is not None:
        return Serializer(val, *serializer).varname
    if hasattr(val, '__len__') and len(val) > 10:
        return json_serializer(val).varname
    return repr(val)


def value(val, serializer=None):
    """Helper function that marks things in the code that should be stored by value. """
    caller_frameinfo = inspector.outer_caller_frameinfo(__name__)
    _call, locs = inspector.get_segment_from_frame(caller_frameinfo.frame, 'call', True)
    source = sourceget.get_source(caller_frameinfo.filename)
    sourceget.put_into_cache(caller_frameinfo.filename, sourceget.original(source),
                             _serialize(val, serializer=serializer), *locs)
    return val<|MERGE_RESOLUTION|>--- conflicted
+++ resolved
@@ -20,39 +20,25 @@
     :param val: The value to serialize.
     :param save_function: The function to use for saving *val*.
     :param load_function: The function to use for loading *val*.
-<<<<<<< HEAD
     :param file_suffix: If set, a string that will be appended to the path.
-=======
->>>>>>> 2db23bed
     """
 
     store: List = []
     i: int = 0
 
     def __init__(self, val: Any, save_function: Callable, load_function: callable,
-<<<<<<< HEAD
                  file_suffix: Optional[str] = None, module: Optional[ModuleType] = None):
-=======
-                 module: Optional[ModuleType] = None):
->>>>>>> 2db23bed
         self.index = Serializer.i
         Serializer.i += 1
         self.store.append(self)
         self.val = val
         self.save_function = save_function
-<<<<<<< HEAD
         self.file_suffix = file_suffix
-=======
->>>>>>> 2db23bed
         if module is None:
             module = inspector.caller_module()
         self.scope = symfinder.Scope.toplevel(module)
         self.load_codegraph, self.load_scopemap = (
-<<<<<<< HEAD
             var2mod.build_codegraph(load_function.__name__, self.scope)
-=======
-            var2mod.build_codegraph(ScopedName(load_function.__name__, self.scope))
->>>>>>> 2db23bed
         )
         self.load_name = load_function.__name__
         super().__init__()
@@ -60,7 +46,6 @@
     def save(self, path: Path):
         if path is None:
             path = Path('?')
-<<<<<<< HEAD
         if self.file_suffix is not None:
             path = Path(str(path) + f'/{self.i}{self.file_suffix}')
         filename = self.save_function(self.val, path)
@@ -83,19 +68,6 @@
                                  globals_={(self.load_name, self.scope)}),
              ('pathlib', SCOPE): var2mod.CodeNode(source='import pathlib', globals_=set(),
                                                   ast_node=ast.parse('import pathlib').body[0])},
-=======
-        filename = self.save_function(self.val, path, self.i)
-        complete_path = f"pathlib.Path(__file__).parent / '{filename}'"
-        return (
-            {**self.load_codegraph,
-             ScopedName(self.varname, self.scope):
-                 CodeNode(source=f'{self.varname} = {self.load_name}({complete_path})',
-                          globals_={ScopedName(self.load_name, self.scope)}),
-             ScopedName('pathlib', SCOPE):
-                 CodeNode(source='import pathlib',
-                          globals_=set(),
-                          ast_node=ast.parse('import pathlib').body[0])},
->>>>>>> 2db23bed
             self.load_scopemap
         )
 
@@ -113,15 +85,9 @@
                     loader_graph, loader_scopemap = serializer.save(path)
                     codegraph.update(loader_graph)
                     scopemap.update(loader_scopemap)
-<<<<<<< HEAD
                     for varname, scope in codenode.globals_:
                         if varname == serializer.varname:
                             scopemap[varname, scope] = SCOPE
-=======
-                    for scoped_name in codenode.globals_:
-                        if scoped_name.name == serializer.varname:
-                            scopemap[scoped_name] = SCOPE
->>>>>>> 2db23bed
 
 
 def save_json(val, path, i):
