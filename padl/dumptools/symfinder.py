# pylint: disable=invalid-name
"""Module for symbolically finding python entities in python source code given their name.

A thing in python can get its name in various ways:

 - it's defined as a function
 - it's defined as a class
 - it's assigned
 - it is imported
 - it's created in a with statement
 - it's created in a for loop

This module defines subclasses of the `_ThingFinder` class, which allow to identify these cases
in an AST tree of a source code.

Finding names in code then corresponds to building the AST tree of the code and using the
`_ThingFinder` subclasses to identify if and how the names were created.

The main function to use is :func:`find`, which will find a name in a module or the current ipython
history.

This module also defines the :class:`Scope`, which represents the "location" of a python-thing,
and the :class:`ScopedName`, which is the name of a thing, with its scope.
"""

import ast
<<<<<<< HEAD
=======
from dataclasses import dataclass, field
>>>>>>> 505d1b1d
from math import inf
import sys
from textwrap import dedent
from types import ModuleType
<<<<<<< HEAD
from typing import Dict, List, Optional, Tuple
=======
from typing import List, Tuple, Optional
>>>>>>> 505d1b1d

from padl.dumptools import ast_utils, sourceget


class _ThingFinder(ast.NodeVisitor):
    """Class for finding python "things" in a given source code given a variable name.

    :param source: The source in which the thing is searched.
    :param var_name: The name of the variable that's searched for.
    :param max_n: Stop searching after this number of statements from the bottom
        of the module.
    """

    def __init__(self, source: str, var_name: str, max_n: int = inf):
        self.source = source
        self.var_name = var_name
        self.statement_n = 0
        self.max_n = max_n
        self._result = None

    def found_something(self) -> bool:
        """*True* if something was found. """
        return self._result is not None

    def visit_Module(self, node):
        """Visit each statement in a module's body, from top to bottom and stop at "max_n". """
        for i, statement in enumerate(node.body[::-1]):
            if i > self.max_n:
                return
            self.visit(statement)
            if self.found_something():
                self.statement_n = i
                return

    def visit_With(self, node):
        """With is currently not supported - raises an error if the "thing" is defined in the
        head of a "with"-statement. """
        for item in node.items:
            if item.optional_vars is not None and item.optional_vars.id == self.var_name:
                raise NotImplementedError(f'"{self.var_name}" is defined in the head of a with'
                                          ' statement. This is currently not supported.')
        for subnode in node.body:
            self.visit(subnode)

    def visit_ClassDef(self, node):
        """Don't search class definitions (as that's another scope). """

    def visit_FunctionDef(self, node):
        """Don't search function definitions (as that's another scope). """

    def deparse(self) -> str:
        """Get the source snipped corresponding to the found node. """
        return ast_utils.get_source_segment(self.source, self._result)

    def node(self) -> ast.AST:
        """Get the found node. """
        # TODO: correctly inherit (is not always _result)
        return self._result


class _FunctionDefFinder(_ThingFinder):
    """Class for finding a *function definition* of a specified name in an AST tree.

    Example:

    >>> source = '''
    ... import baz
    ...
    ... def foo(x):
    ...     ...
    ...
    ... def bar(y):
    ...     ...
    ...
    ... X = 100'''
    >>> finder = _FunctionDefFinder(source, 'foo')
    >>> node = ast.parse(source)
    >>> finder.visit(node)
    >>> finder.found_something()
    True
    >>> finder.deparse()
    'def foo(x):\\n    ...'
    >>> finder.node()  # doctest: +ELLIPSIS
    <...ast.FunctionDef object at 0x...>
    """

    def visit_FunctionDef(self, node):
        if node.name == self.var_name:
            self._result = node

    def deparse(self):
        res = ''
        res = ast_utils.get_source_segment(self.source, self._result)
        # for py 3.8+, the decorators are not included, we need to add them
        if not res.lstrip().startswith('@'):
            for decorator in self._result.decorator_list[::-1]:
                res = f'@{ast_utils.get_source_segment(self.source, decorator)}\n' + res
        return _fix_indent(res)


def _fix_indent(source):  # TODO a@lf1.io: kind of dubious - is there a better way?
    """Fix the indentation of functions that are wrongly indented.

    This can happen with :func:`ast_utils.get_source_segment`.
    """
    lines = source.lstrip().split('\n')
    res = []
    for line in lines:
        if line.startswith('@'):
            res.append(line.lstrip())
            continue
        if line.lstrip().startswith('def ') or line.lstrip().startswith('class '):
            res.append(line.lstrip())
        break
    lines = lines[len(res):]
    rest_dedented = dedent('\n'.join(lines))
    res = res + ['    ' + line for line in rest_dedented.split('\n')]
    return '\n'.join(line.rstrip() for line in res)


class _ClassDefFinder(_ThingFinder):
    """Class for finding a *class definition* of a specified name in an AST tree.

    Example:

    >>> source = '''
    ... import baz
    ...
    ... class Foo:
    ...     ...
    ...
    ... def bar(y):
    ...     ...
    ...
    ... X = 100'''
    >>> finder = _ClassDefFinder(source, 'Foo')
    >>> node = ast.parse(source)
    >>> finder.visit(node)
    >>> finder.found_something()
    True
    >>> finder.deparse()
    'class Foo:\\n    ...'
    >>> finder.node()  # doctest: +ELLIPSIS
    <...ast.ClassDef object at 0x...>
    """

    def visit_ClassDef(self, node):
        if node.name == self.var_name:
            self._result = node

    def deparse(self):
        res = ''
        res = ast_utils.get_source_segment(self.source, self._result)
        res = _fix_indent(res)
        # for py 3.8+, the decorators are not included, we need to add them
        if not res.lstrip().startswith('@'):
            for decorator in self._result.decorator_list[::-1]:
                res = f'@{ast_utils.get_source_segment(self.source, decorator)}\n' + res
        return res


class _ImportFinder(_ThingFinder):
    """Class for finding a *module import* of a specified name in an AST tree.

    Works with normal imports ("import x") and aliased imports ("import x as y").

    Example:

    >>> source = '''
    ... import baz as boo
    ...
    ... class Foo:
    ...     ...
    ...
    ... def bar(y):
    ...     ...
    ...
    ... X = 100'''
    >>> finder = _ImportFinder(source, 'boo')
    >>> node = ast.parse(source)
    >>> finder.visit(node)
    >>> finder.found_something()
    True
    >>> finder.deparse()
    'import baz as boo'
    """

    def visit_Import(self, node):
        for name in node.names:
            if name.asname == self.var_name:
                self._result = name
                return
            if name.asname is None and name.name == self.var_name:
                self._result = name
                return

    def deparse(self):
        name = self._result
        res = f'import {name.name}'
        if name.asname is not None:
            res += f' as {name.asname}'
        return res

    def node(self):
        # TODO: cache deparse?
        node = ast.parse(self.deparse()).body[0]
        if node.names[0].asname is None:
            node._globalscope = True
        return node


class _ImportFromFinder(_ThingFinder):
    """Class for finding a *from import* of a specified name in an AST tree.

    Example:

    >>> source = '''
    ... from boo import baz as hoo, bup
    ...
    ... class Foo:
    ...     ...
    ...
    ... def bar(y):
    ...     ...
    ...
    ... X = 100'''
    >>> finder = _ImportFromFinder(source, 'hoo')
    >>> node = ast.parse(source)
    >>> finder.visit(node)
    >>> finder.found_something()
    True
    >>> finder.deparse()
    'from boo import baz as hoo'
    """

    def visit_ImportFrom(self, node):
        for name in node.names:
            if name.asname == self.var_name:
                self._result = (node.module, name)
                return
            if name.asname is None and name.name == self.var_name:
                self._result = (node.module, name)
                return

    def deparse(self):
        module, name = self._result
        res = f'from {module} import {name.name}'
        if name.asname is not None:
            res += f' as {name.asname}'
        return res

    def node(self):
        # TODO: cache deparse?
        node = ast.parse(self.deparse()).body[0]
        # the scope does not matter here
        if node.names[0].asname is None:
            node._globalscope = True
        return node


class _AssignFinder(_ThingFinder):
    """Class for finding a *variable assignment* of a specified name in an AST tree.

    Example:

    >>> source = '''
    ... import baz
    ...
    ... class Foo:
    ...     ...
    ...
    ... def bar(y):
    ...     ...
    ...
    ... X = 100'''
    >>> finder = _AssignFinder(source, 'X')
    >>> node = ast.parse(source)
    >>> finder.visit(node)
    >>> finder.found_something()
    True
    >>> finder.deparse()
    'X = 100'
    >>> finder.node()  # doctest: +ELLIPSIS
    <...ast.Assign object at 0x...>
    """

    def visit_Assign(self, node):
        for target in node.targets:
            if self._parse_target(target):
                self._result = node
                return

    def visit_AnnAssign(self, node):
        if self._parse_target(node.target):
            self._result = node
            return

    def _parse_target(self, target):
        if isinstance(target, ast.Name) and target.id == self.var_name:
            return True
        if isinstance(target, ast.Tuple):
            for sub_target in target.elts:
                if self._parse_target(sub_target):
                    return True
        return False

    def deparse(self):
        try:
            source = self._result._source
        except AttributeError:
            source = self.source
        return ast_utils.get_source_segment(source, self._result)


class _SetAttribute(ast.NodeVisitor):
    """Class for setting an attribute on all nodes in an ast tree.

    This is being used in :meth:`Scope.from_source` to tag nodes with the scope they were found in.

    Example:

    >>> tree = ast.parse('a = f(0)')
    >>> _SetAttribute('myattribute', True).visit(tree)
    >>> tree.body[0].targets[0].myattribute
    True
    >>> tree.body[0].value.myattribute
    True
    """

    def __init__(self, attr, value):
        self.attr = attr
        self.value = value

    def generic_visit(self, node):
        setattr(node, self.attr, self.value)
        super().generic_visit(node)


@dataclass
class Signature:
    argnames: list = field(default_factory=lambda: [])
    pos_only_argnames: list = field(default_factory=lambda: [])
    defaults: dict = field(default_factory=lambda: {})
    kwonly_defaults: dict = field(default_factory=lambda: {})
    vararg: Optional[str] = None
    kwarg: Optional[str] = None

    @property
    def all_argnames(self):
        return self.pos_only_argnames + self.argnames

    def get_call_assignments(self, values, keywords):
        res = {}
        for name, val in self.kwonly_defaults.items():
            try:
                res[name] = keywords[name]
            except KeyError:
                res[name] = val

        for name, val in zip(self.all_argnames, values):
            res[name] = val

        if self.vararg is not None:
            res[self.vararg] = '[' + ', '.join(values[len(self.all_argnames):]) + ']'

        kwargs = {}
        for name, val in keywords.items():
            if name in res:
                continue
            if name in self.argnames:
                res[name] = val
            else:
                kwargs[name] = val

        if kwargs and not set(kwargs) == {None}:
            assert self.kwarg is not None, 'Extra keyword args given, but no **kwarg present.'
            res[self.kwarg] = '{' + ', '.join(f"'{k}': {v}" for k, v in kwargs.items()) + '}'

        for name, val in self.defaults.items():
            if name not in res:
                res[name] = val

        return res


def _parse_def_args(args, source):
    argnames = [x.arg for x in args.args]

    try:
        pos_only_argnames = [x.arg for x in args.posonlyargs]
    except AttributeError:
        pos_only_argnames = []

    defaults = {
        name: ast_utils.get_source_segment(source, val)
        for name, val in zip(argnames[::-1], args.defaults[::-1])
    }

    kwonly_defaults = {
        ast_utils.get_source_segment(source, name): ast_utils.get_source_segment(source, val)
        for name, val in zip(args.kwonlyargs, args.kw_defaults)
        if val is not None
    }

    if args.vararg is not None:
        vararg = args.vararg.arg
    else:
        vararg = None

    if args.kwarg is not None:
        kwarg = args.kwarg.arg
    else:
        kwarg = None

    return Signature(argnames, pos_only_argnames, defaults, kwonly_defaults, vararg, kwarg)


def _get_call_signature(source: str):
    """Get the call signature of a string containing a call.

    :param source: String containing a call (e.g. "a(2, b, 'f', c=100)").
    :returns: A tuple with
        - a list of positional arguments
        - a list of keyword arguments
        - the value of *args, if present, else None
        - the value of *kwargs, if present, else None

    Example:

    >>> _get_call_signature("a(2, b, 'f', c=100, *[1, 2], **kwargs)")
    (['2', 'b', "'f'"], {'c': '100'}, '[1, 2]', 'kwargs')
    """
    call = ast.parse(source).body[0].value
    if not isinstance(call, ast.Call):
        return [], {}
    star_args = None
    args = []
    for arg in call.args:
        if isinstance(arg, ast.Starred):
            star_args = ast_utils.get_source_segment(source, arg.value)
            continue
        args.append(ast_utils.get_source_segment(source, arg))
    kwargs = {
        kw.arg: ast_utils.get_source_segment(source, kw.value) for kw in call.keywords
    }
    star_kwargs = kwargs.pop(None, None)
    return args, kwargs, star_args, star_kwargs


class Scope:
    """A scope.

    This determines the "location" of an object. A scope has a module and a list of functions.

    For example, if the following were defined in a module "examplemodule"::

        def f():
            x = 1  # <-- here

    the indicated location is in the scope *examplemodule.f*. The following::

        def f():
            def g():
                x = 1  # <-- here

    would have the scope *examplemodule.f.g*.

    Scope objects can be used to find names that are not defined globally in a module, but
    nested, for example within a function body.

    It contains the module, the source string and a "scopelist".
    """

    def __init__(self, module: ModuleType, def_source: str,
                 scopelist: List[Tuple[str, ast.AST]]):
        self.module = module
        self.def_source = def_source
        self.scopelist = scopelist

    @classmethod
    def toplevel(cls, module):
        """Create a top-level scope (i.e. module level, no nesting). """
        if isinstance(module, str):
            module = sys.modules[module]
        return cls(module, '', [])

    @classmethod
    def empty(cls):
        """Create the empty scope (a scope with no module and no nesting). """
        return cls(None, '', [])

    @classmethod
    def from_source(cls, def_source, lineno, call_source, module=None, drop_n=0,
                    calling_scope=None):
        """Create a `Scope` object from source code.

        :param def_source: The source string containing the scope.
        :param lineno: The line number to get the scope from.
        :param call_source: The source of the call used for accessing the scope.
        :param module: The module.
        :param drop_n: Number of levels to drop from the scope.
        """
        tree = ast.parse(def_source)
        branch = _find_branch(tree, lineno, def_source)
        if not branch:
            branch = []
        function_defs = [x for x in branch if isinstance(x, ast.FunctionDef)]
        if drop_n > 0:
            function_defs = function_defs[:-drop_n]

        if not function_defs:
            return cls.toplevel(module)

        # get call assignments for inner function
        # def f(a, b, c=3):
        #    ...
        # and
        # -> f(1, 2)
        # makes
        # a = 1
        # b = 2
        # c = 3
        # ...
        values, keywords, star_args, star_kwargs = _get_call_signature(call_source)
        args = function_defs[-1].args
        assignments = _parse_def_args(args, def_source).get_call_assignments(values, keywords)
        call_assignments = []
        for k, v in assignments.items():
            src = f'{k} = {v}'
            assignment = ast.parse(src).body[0]
            assignment._source = src
            _SetAttribute('_scope', calling_scope).visit(assignment.value)
            call_assignments.append(assignment)

        scopelist = []
        for fdef in function_defs[::-1]:
            module_node = ast.Module()
            module_node.body = []
            module_node.body = fdef.body
            scopelist.append((fdef.name, module_node))

        # add call assignments to inner scope
        scopelist[0][1].body = call_assignments + scopelist[0][1].body

        return cls(module, def_source, scopelist)

    def from_level(self, i: int) -> 'Scope':
        """Return a new scope starting at level *i* of the scope hierarchy. """
        return type(self)(self.module, self.def_source, self.scopelist[i:])

    def up(self) -> 'Scope':
        """Return a new scope one level up in the scope hierarchy. """
        return type(self)(self.module, self.def_source, self.scopelist[1:])

    def global_(self) -> 'Scope':
        """Return the global scope surrounding *self*. """
        return type(self)(self.module, self.def_source, [])

    def is_global(self) -> bool:
        """*True* iff the scope is global. """
        return len(self.scopelist) == 0

    def is_empty(self) -> bool:
        return self.module is None

    @property
    def module_name(self) -> str:
        """The name of the scope's module. """
        if self.module is None:
            return ''
        return getattr(self.module, '__name__', '__main__')

    def unscoped(self, varname: str) -> str:
        """Convert a variable name in an "unscoped" version by adding strings representing
        the containing scope. """
        if not self.scopelist and self.module_name in ('', '__main__'):
            return varname
        return f'{"_".join(x[0] for x in [(self.module_name.replace(".", "_"), 0)] + self.scopelist)}_{varname}'

    def __repr__(self):
        return f'Scope[{".".join(x[0] for x in [(self.module_name, 0)] + self.scopelist[::-1])}]'

    def __len__(self):
        return len(self.scopelist)

    def __eq__(self, other):
        return str(self) == str(other)

    def __hash__(self):
        return hash(str(self))


class ScopedName:
    """A name with a scope and a counter. The "name" is the name of the item, the scope
    is its :class:`Scope` and the counter counts the items with the same name, in the same scope,
    from most recent on up.

    Example - the following::

        a = 1

        def f(x):
            a = 2

        a = a + 1

    contains four scoped names:

        - The "a" of `a = a + 1`, with `name = a`, module-level scope and `n = 0` (it is the most
          recent "a" in the module level scope).
        - The "a" in the function body, with `name = a`, function f scope and `n = 0` (it is the
          most recent "a" in "f" scope).
        - the function name "f", module level scope, `n = 0`
        - the "a" of `a = 1`, with `name = a`, module-level scope and `n = 1` (as it's the second
          most recent "a" in its scope).

    Attributes *name* and *full_name* of ScopedName store the shortened name (removed dots) and
    the complete name.
    Example:
        >>> s = ScopedName('a.b.c.d', None, 0, False)
        >>> s.full_name
        'a.b.c.d'
        >>> s.name
        'a'

    :param name: Name of this ScopedName.
    :param scope: Scope of this ScopedName.
    :param n: Main n of this ScopedName.
    :param overwritten_variants: Dict mapping variants to increment that should be added in the
        name's variant dict.
    """

    def __init__(self, name, scope=None, pos=None, cell_no=None):
        self.name = name
        if scope is None:
            scope = Scope.empty()
        self.scope = scope
        self.pos = pos
        self.cell_no = cell_no

    def __hash__(self):
        return hash((self.pos, self.scope, self.pos))

    def __eq__(self, other):
        return (
            self.scope == other.scope
            and self.name == other.name
            and self.pos == other.pos
        )

    @property
    def toplevel_name(self):
        return self.name.split('.', 1)[0]

    def variants(self):
        """Returns list of splits for input_name.
        Example:

        >>> ScopedName('a.b.c', '__main__').variants
            ['a.b.c', 'a.b', 'a']
        """
        splits = self.name.split('.')
        out = []
        for ind, split in enumerate(splits):
            out.append('.'.join(splits[:ind] + [split]))
        return out

    def update_scope(self, new_scope):
        self.scope = new_scope
        return self

    def copy(self):
        return ScopedName(self.name, self.scope, self.pos, self.cell_no)

    def __repr__(self):
        return (
            f"ScopedName(name='{self.name}', scope={self.scope}, pos={self.pos}, "
            f"cell_no={self.cell_no})"
        )


def statements_before(source, statements, pos):
    if pos is None:
        return statements
    line, col = pos
    for i, node in enumerate(statements):
        pos = ast_utils.get_position(source, node)
        if pos.lineno < line or (pos.lineno == line and pos.col_offset < col):
            return statements[i:]
    return []


def find_in_scope(scoped_name: ScopedName):
    """Find the piece of code that assigned a value to the variable with name
    *scoped_name.name* in the scope *scoped_name.scope*.

    :param scoped_name: Name (with scope) of the variable to look for.
    :return: Tuple as ((source, node), scope, name), where
        * source: String representation of piece of code.
        * node: Ast node for the code.
        * scope: Scope of the code.
        * name: Name of variable (str).

    """
    scope = scoped_name.scope
    searched_name = scoped_name.copy()
    for _scopename, tree in scope.scopelist:
        try:
            res = find_scopedname_in_source(searched_name, source=searched_name.scope.def_source,
                                            tree=tree)
            source, node, name = res
            if getattr(node, '_globalscope', False):
                name.scope = Scope.empty()
            else:
                name.scope = scope
            return (source, node), name
        except NameNotFound:
            scope = scope.up()
            searched_name.pos = None
            searched_name.cell_no = None
            continue
    if scope.module is None:
        raise NameNotFound(f'{searched_name.name} not found in function hierarchy.')
    source, node, name = find_scopedname(searched_name)
    if getattr(node, '_globalscope', False):
        scope = Scope.empty()
    else:
        scope = getattr(node, '_scope', scope.global_())
    name.scope = scope
    return (source, node), name


def replace_star_imports(tree: ast.Module):
    """Replace star imports in the tree with their written out forms.

    So that::

    from padl import *

    would become::

    from padl import value, transform, Batchify, [...]
    """
    for node in tree.body:
        if isinstance(node, ast.ImportFrom):
            if node.names[0].name == '*':
                try:
                    names = sys.modules[node.module].__all__
                except AttributeError:
                    names = [x for x in sys.modules[node.module].__dict__ if not x.startswith('_')]
                node.names = [ast.alias(name=name, asname=None) for name in names]


def find_scopedname_in_source(scoped_name: ScopedName, source, tree=None) -> Tuple[str, ast.AST, str]:
    """Find the piece of code that assigned a value to the variable with name *var_name* in the
    source string *source*.

    :param scoped_name: ScopedName to look for.
    :param tree: AST.Module to look into for scoped_name.
    :param source: Source code to search.
    :returns: Tuple with source code segment, corresponding AST node and variable name.
    """
    if tree is None:
        tree = ast.parse(source)

    replace_star_imports(tree)
    finder_clss = _ThingFinder.__subclasses__()

    for statement in statements_before(source, tree.body[::-1], scoped_name.pos):
        for var_name in scoped_name.variants():
            for finder_cls in finder_clss:
                finder = finder_cls(source, var_name)
                finder.visit(statement)
                if finder.found_something():
                    node = finder.node()
                    pos = ast_utils.get_position(source, node)
                    return (
                        finder.deparse(),
                        node,
                        ScopedName(var_name, scoped_name.scope, (pos.lineno, pos.col_offset))
                    )
    raise NameNotFound(
        f'{", ".join(scoped_name.variants())} not found.')


def find_in_source(var_name: str, source: str, tree=None) -> Tuple[str, ast.AST, str]:
    """Find the piece of code that assigned a value to the variable with name *var_name* in the
    source string *source*.

    :param var_name: Name of the variable to look for.
    :param tree: AST.module.
    :param source: Source code to search.
    :returns: Tuple with (source code segment, corresponding AST node, variable name str).
    """
    scoped_name = ScopedName(var_name, None)
    return find_scopedname_in_source(scoped_name, source, tree)


def find_scopedname_in_module(scoped_name: ScopedName, module):
    source = sourceget.get_module_source(module)
    return find_scopedname_in_source(scoped_name, source)


def find_in_module(var_name: str, module) -> Tuple[str, ast.AST, str]:
    """Find the piece of code that assigned a value to the variable with name *var_name* in the
    module *module*.

    :param var_name: Name of the variable to look for.
    :param module: Module to search.
    :returns: Tuple with source code segment and corresponding ast node.
    """
    scoped_name = ScopedName(var_name, None)
    return find_scopedname_in_module(scoped_name, module)


def _find_branch(tree, lineno, source):
    """Find the branch of the ast tree *tree* containing *lineno*. """

    if hasattr(tree, 'lineno'):
        position = ast_utils.get_position(source, tree)
        start, end = position.lineno, position.end_lineno
        # we're outside
        if not start <= lineno <= end:
            return False
    else:
        # this is for the case of nodes that have no lineno, for these we need to go deeper
        start = end = '?'

    child_nodes = list(ast.iter_child_nodes(tree))
    if not child_nodes and start != '?':
        return [tree]

    for child_node in child_nodes:
        res = _find_branch(child_node, lineno, source)
        if res:
            return [tree] + res

    if start == '?':
        return False

    return [tree]


def find_scopedname_in_ipython(scoped_name: ScopedName) ->Tuple[str, ast.AST, str]:
    """Find ScopedName in ipython

    :param scoped_name: ScopedName to find.
    :returns: Tuple with source code segment and corresponding ast node.
    """
    source = node = name = None
    cells = list(enumerate(sourceget._ipython_history()))
    if scoped_name.cell_no is None:
        start = len(cells)
    else:
        start = scoped_name.cell_no
    for i, cell in cells[start::-1]:
        if i == start:
            name_to_find = scoped_name
        else:
            name_to_find = scoped_name.copy()
            name_to_find.pos = None
        try:
            source, node, name = find_scopedname_in_source(name_to_find, cell)
            name.cell_no = i
        except (NameNotFound, SyntaxError):
            continue
        break
    if source is None:
        raise NameNotFound(f'{scoped_name} not found.')
    return source, node, name


def find_in_ipython(var_name: str) -> Tuple[str, ast.AST, str]:
    """Find the piece of code that assigned a value to the variable with name *var_name* in the
    ipython history.

    :param var_name: Name of the variable to look for.
    :returns: Tuple with source code segment and the corresponding ast node.
    """
    scoped_name = ScopedName(var_name, None)
    return find_scopedname_in_ipython(scoped_name)


def find_scopedname(scoped_name: ScopedName) -> Tuple[str, ast.AST, str]:
    """Find the piece of code that assigned a value to the variable with name *scoped_name* in the
    module *module*.

    If *module* is not specified, this uses `__main__`. In that case, the ipython history will
    be searched as well.

    :param scoped_name: Name of the variable to look for.
    :returns: Tuple with source code segment, corresponding ast node and variable name.
    """
    module = scoped_name.scope.module
    if module is None:
        module = sys.modules['__main__']
    try:
        return find_scopedname_in_module(scoped_name, module)
    except TypeError as exc:
        if module is not sys.modules['__main__']:
            raise NameNotFound(f'"{scoped_name}" not found.') from exc
        return find_scopedname_in_ipython(scoped_name)


def find(var_name: str, module=None, i: int = 0) -> Tuple[str, ast.AST, str]:
    """Find the piece of code that assigned a value to the variable with name *var_name* in the
    module *module*.

    If *module* is not specified, this uses `__main__`. In that case, the ipython history will
    be searched as well.

    :param var_name: Name of the variable to look for.
    :param module: Module to search (defaults to __main__).
    :param i: Occurrence of var_name, 0 is the most recent, with increasing int denoting earlier occurrence.
    :returns: Tuple with source code segment, corresponding ast node and variable name.
    """
    if module is None:
        module = sys.modules['__main__']
    try:
        return find_in_module(var_name, module, i)
    except TypeError as exc:
        if module is not sys.modules['__main__']:
            raise NameNotFound(f'"{var_name}" not found.') from exc
        return find_in_ipython(var_name, i)


class NameNotFound(Exception):
    """Exception indicating that a name could not be found. """


def split_call(call_source):
    """Split the function of a call from its arguments.

    Example:

    >>> split_call('f(1, 2, 3)')
    ('f', '1, 2, 3')
    """
    node = ast.parse(call_source).body[0].value
    call = ast_utils.get_source_segment(call_source, node.func)
    if not node.args and not node.keywords:
        return call, ''
    all_args = node.args + [x.value for x in node.keywords]
    last_arg_position = ast_utils.get_position(call_source, all_args[-1])
    func_position = ast_utils.get_position(call_source, node.func)
    args = sourceget.cut(call_source,
                         node.func.lineno - 1,
                         last_arg_position.end_lineno - 1,
                         func_position.end_col_offset + 1,
                         last_arg_position.end_col_offset)
    return call, ', '.join(x.strip() for x in args.split(','))<|MERGE_RESOLUTION|>--- conflicted
+++ resolved
@@ -24,19 +24,12 @@
 """
 
 import ast
-<<<<<<< HEAD
-=======
 from dataclasses import dataclass, field
->>>>>>> 505d1b1d
 from math import inf
 import sys
 from textwrap import dedent
 from types import ModuleType
-<<<<<<< HEAD
-from typing import Dict, List, Optional, Tuple
-=======
 from typing import List, Tuple, Optional
->>>>>>> 505d1b1d
 
 from padl.dumptools import ast_utils, sourceget
 
