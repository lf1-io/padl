import ast
import builtins
from collections import Counter, namedtuple
from collections.abc import Iterable
from dataclasses import dataclass
import sys
from typing import Optional

from padl.dumptools.symfinder import find, find_in_scope, ScopedName

try:
    unparse = ast.unparse
except AttributeError:  # python < 3.9
    from astunparse import unparse


class Finder(ast.NodeVisitor):
    """Class for finding ast nodes of a given type in an ast tree.

    Example:

    >>> f = Finder(ast.Name).find(ast.parse('x(y)'))
    [<_ast.Name at ...>, <_ast.Name at ...>]
    """

    def __init__(self, nodetype):
        self.nodetype = nodetype
        self.result = []

    def generic_visit(self, node):
        if isinstance(node, self.nodetype):
            self.result.append(node)
        for child_node in ast.iter_child_nodes(node):
            child_node.parent = node
        super().generic_visit(node)

    def find(self, node):
        """Find subnodes of node. """
        self.visit(node)
        return self.result

    def get_source_segments(self, source):
        nodes = self.find(ast.parse(source))
        return [
            (ast.get_source_segment(source, node),
             (node.lineno, node.end_lineno, node.col_offset, node.end_col_offset)
            )
            for node in nodes
        ]


Vars = namedtuple('Vars', 'globals locals')


class _VarFinder(ast.NodeVisitor):
    """NodeVisitor that traverses all nodes subnodes and finds all named things. """

    def __init__(self):
        super().__init__()
        self.globals = set()
        self.locals = set()

    def find(self, node):
        """Find all globals and locals.

        :param node: An ast node to search.
        :returns: Tuple of sets with names of globals and locals.
        """
        if isinstance(node, list):
            for node_ in node:
                self.find(node_)
            return Vars(self.globals, self.locals)
        if isinstance(node, ast.FunctionDef):
            return self._find_in_function_def(node)
        self.visit(node)
        return Vars(self.globals, self.locals)

    def _find_in_function_def(self, node):
        """Special case: exclude args from globals. """
        for arg in node.args.args + node.args.posonlyargs + node.args.kwonlyargs:
            self.locals.add((arg.arg, 0))
        if node.args.vararg is not None:
            self.locals.add((node.args.vararg.arg, 0))
        if node.args.kwarg is not None:
            self.locals.add((node.args.kwarg.arg, 0))
        for n in ast.iter_child_nodes(node):
            self.visit(n)
        return Vars(self.globals, self.locals)

    def visit_Name(self, node):
        if (node.id, 0) not in self.locals:
            self.globals.add((node.id, 0))

    def visit_withitem(self, node):
        self.visit(node.context_expr)
        if node.optional_vars is not None:
            self.locals.add((node.optional_vars.id, 0))

    def visit_Assign(self, node):
        for target in node.targets:
            targets = {(x.id, 0) for x in Finder(ast.Name).find(target)}
        sub_globals = find_globals(node.value)
        sub_dependencies = set()
        for name, i in sub_globals:
            if (name, i) in targets:
                sub_dependencies.add((name, i + 1))
            else:
                sub_dependencies.add((name, i))
        self.locals.update(targets)
        self.globals.update(sub_dependencies - self.locals)

    def visit_For(self, node):
        self.locals.update([(x.id, 0) for x in Finder(ast.Name).find(node.target)])
        for child in node.body:
            self.visit(child)

    def visit_NamedExpr(self, node):
        self.locals.update([(x.id, 0) for x in Finder(ast.Name).find(node.target)])

    def visit_comprehension(self, node):
        """Special case for comprehension - comprehension targets should be ignored. """
        targets = set()
        for gen in node.generators:
            for name in Finder(ast.Name).find(gen.target):
                targets.add((name.id, 0))
        all_ = set((x.id, 0) for x in Finder(ast.Name).find(node))
        self.globals.update(all_ - targets - self.locals)

    def visit_DictComp(self, node):
        self.visit_comprehension(node)

    def visit_ListComp(self, node):
        self.visit_comprehension(node)

    def visit_SetComp(self, node):
        self.visit_comprehension(node)

    def visit_GeneratorExp(self, node):
        pass

    def visit_Lambda(self, node):
        for arg in node.args.args + node.args.posonlyargs + node.args.kwonlyargs:
            self.locals.add((arg.arg, 0))
        self.visit(node.body)

    def visit_FunctionDef(self, node):
        self.locals.add((node.name, 0))
        inner_globals = find_globals(node)
        self.globals.update(inner_globals - self.locals)

    def visit_ClassDef(self, node):
        self.locals.add((node.name, 0))
        inner_globals = find_globals(node)
        self.globals.update(inner_globals - self.locals)

    def visit_Import(self, node):
        for name in node.names:
            if name.asname is None:
                self.locals.add((name.name, 0))
            else:
                self.locals.add((name.asname, 0))

    def visit_ImportFrom(self, node):
        for name in node.names:
            if name.asname is None:
                self.locals.add((name.name, 0))
            else:
                self.locals.add((name.asname, 0))


class _Renamer(ast.NodeTransformer):
    def __init__(self, from_, to, rename_locals):
        self.from_ = from_
        self.to = to
        self.rename_locals = rename_locals

    def visit_arg(self, node):
        if node.arg == self.from_:
            return ast.arg(**{**node.__dict__, 'arg': self.to})
        return node

    def visit_Name(self, node):
        if node.id == self.from_:
            return ast.Name(**{**node.__dict__, 'id': self.to})
        return node

    def visit_FunctionDef(self, node):
        if self.rename_locals and node.name == self.from_:
            name = self.to
        else:
            name = node.name
        if not self.rename_locals:
            globals_ = find_globals(node)
            if self.from_ not in globals_:
                return node
        return ast.FunctionDef(**{**node.__dict__,
                                  'body': rename(node.body, self.from_, self.to),
                                  'name': name})

    def visit_ClassDef(self, node):
        if self.rename_locals and node.name == self.from_:
            name = self.to
        else:
            name = node.name
        if not self.rename_locals:
            globals_ = find_globals(node)
            if self.from_ not in globals_:
                return node
        return ast.ClassDef(**{**node.__dict__,
                               'body': rename(node.body, self.from_, self.to),
                               'name': name})


def rename(tree, from_, to, rename_locals=False):
    if not rename_locals:
        globals_ = find_globals(tree)
        if from_ not in globals_:
            return tree
    if isinstance(tree, Iterable) and not isinstance(tree, str):
        return [rename(x, from_, to) for x in tree]
    elif not isinstance(tree, ast.AST):
        return tree
    renamer = _Renamer(from_, to, rename_locals)
    return renamer.visit(tree)


class _MethodFinder(ast.NodeVisitor):
    """Find all methods in a class node. """

    def __init__(self):
        self.methods = {}

    def visit_FunctionDef(self, node):
        self.methods[node.name] = node

    def find(self, node: ast.ClassDef):
        self.visit(node)
        return self.methods


def _find_globals_in_classdef(node: ast.ClassDef, filter_builtins=True):
    """Find globals used below a ClassDef node. """
    methods = _MethodFinder().find(node)
    # globals used in class body
    globals_ = set()
    for child in ast.iter_child_nodes(node):
        globals_.update(_VarFinder().find(child).globals)
    # globals used in methods
    for method in methods.values():
        globals_.update(_VarFinder().find(method).globals)
    if filter_builtins:
        globals_ = {(x, i) for x, i in globals_ if x not in builtins.__dict__}
    return globals_


def find_globals(node: ast.AST, filter_builtins=True):
    """Find all globals used below a node. """
    if isinstance(node, ast.ClassDef):
        return _find_globals_in_classdef(node)
    globals_ = _VarFinder().find(node).globals
    if filter_builtins:
        globals_ = {(x, i) for x, i in globals_ if x not in builtins.__dict__}
    return globals_


<<<<<<< HEAD
def build_codegraph_old(x: set, module=None, all_=None, update_callback=None):
    if module is None:
        module = sys.modules['__main__']
    if all_ is None:
        all_ = {}
    todo = set(x)
=======
def build_codegraph(scoped_name: ScopedName):
    graph = {}
    scopemap = {}

    todo = {scoped_name}

>>>>>>> 2db23bed
    while todo and (next_ := todo.pop()):
        # we know this already - go on
        if next_ in scopemap:
            continue

        # find how next_var came into being
        (source, node), scope_of_next_var = find_in_scope(next_)
        scopemap[next_] = scope_of_next_var

        # find dependencies
        globals_ = set()
        for var, n in find_globals(node):
            if var == next_.name and scope_of_next_var == scopemap[next_]:
                globals_.add(ScopedName(var, scope_of_next_var, n + next_.n))
            else:
                globals_.add(ScopedName(var, scope_of_next_var, n))
        graph[ScopedName(next_.name, scope_of_next_var, next_.n)] = CodeNode(source=source,
                                                                             globals_=globals_,
                                                                             ast_node=node)
        todo.update(globals_)

    return graph, scopemap


def build_codegraph(name, scope):
    graph = {}
    scopemap = {}

    todo = {(name, scope)}

    while todo and (next_ := todo.pop()):
        # we know this already - go on
        if next_ in scopemap:
            continue

        next_var, next_scope = next_

        # find how next_var came into being
        (source, node), scope_of_next_var = symfinder.find_in_scope(next_var, next_scope)
        scopemap[next_var, next_scope] = scope_of_next_var

        # find dependencies
        globals_ = {
            (var, scope_of_next_var)
            for var in find_globals(node)
        }
        graph[next_var, scope_of_next_var] = CodeNode(source=source, globals_=globals_,
                                                      ast_node=node)
        todo.update(globals_)

    return graph, scopemap


def _get_nodes_without_in_edges(graph):
    """Get all nodes in directed graph *graph* that don't have incoming edges.

    The graph is represented by a dict mapping nodes to incoming edges.
    """
    nextlevel = set()
    for node, deps in graph.items():
        if not deps:
            nextlevel.add(node)
    filtered_graph = {}
    for node, deps in graph.items():
        if node in nextlevel:
            continue
        filtered_graph[node] = \
            {dep for dep in deps if dep not in nextlevel}
    return nextlevel, filtered_graph


def _topsort(graph):
    """Topologically sort a graph represented by a dict mapping nodes to incoming edges.
    Careful: Doesn't check for loops.
    """
    levels = []
    while graph:
        nextlevel, graph = _get_nodes_without_in_edges(graph)
        levels.append(nextlevel)
    return levels


# sort precedence
_PRECEDENCE = {
    ast.Import: lambda k, v: '1' + v[2].names[0].name.lower() + k.lower(),
    ast.ImportFrom: lambda k, v: '1' + v[2].module.lower() + k.lower(),
    ast.Assign: lambda k, _v: '2' + k.lower()
}


def _sort(graph):
    top = _topsort({k: v[1] for k, v in graph.items()})

    def sortkey(x):
        val = graph[x]
        try:
            return _PRECEDENCE[val[2].__class__](x[0], val)
        except KeyError:
            return 'zz' + x[0].lower()

    res = []
    for level in top:
        res += sorted(level, key=sortkey)
    return res


def unscope_graph(graph, scopemap):
    """Create a version of *graph* where all non-top level variables are renamed (by prepending
    the scope) to prevent conflicts."""
    counts = Counter(x.name for x in graph)
    to_rename = set(k for k, c in counts.items() if c > 1)
    scopemap = {**scopemap}
    scopemap.update({scoped_name: scoped_name.scope for scoped_name in scopemap})

    def unscope(name, scope):
        if name in to_rename:
            return scope.unscoped(name)
        return name

    res = {}
    for k, v in graph.items():
        changed = False
        k_unscoped = unscope(k.name, k.scope)
        changed = changed or k_unscoped != k.name
        code = v.source
        tree = ast.parse(code)
        rename(tree, k.name, k_unscoped, rename_locals=True)
        vars_ = set()
        for var in list(v.globals_):
            var_unscoped = unscope(var.name, scopemap[var])
            changed = changed or var_unscoped != var.name
            rename(tree, var.name, var_unscoped)
            vars_.add((var_unscoped, var.n))
        if changed:
            code = unparse(tree).strip('\n')
        res[k_unscoped, k.n] = (code, vars_, v.ast_node)
    return res


@dataclass
class CodeNode:
    source: str
    globals_: set
    ast_node: Optional[ast.AST] = None

    @classmethod
    def from_source(cls, source, scope):
        node = ast.parse(source).body[0]
        globals_ = {
            ScopedName(var, scope)
            for var in find_globals(node)
        }

        return cls(
            source=source,
            ast_node=node,
            globals_=globals_
        )


def dumps_graph(graph):
    sorted_ = _sort(graph)
    res = ''
    for i, name in enumerate(sorted_):
        here = graph[name]
        res += here[0]
        if i < len(sorted_) - 1:
            next_ = graph[sorted_[i + 1]]
            if isinstance(here[2], (ast.Import, ast.ImportFrom)) \
                    and isinstance(next_[2], (ast.Import, ast.ImportFrom)):
                res += '\n'
            elif isinstance(here[2], ast.Assign) \
                    and isinstance(next_[2], ast.Assign):
                res += '\n'
            else:
                res += '\n\n\n'
    return res + '\n'<|MERGE_RESOLUTION|>--- conflicted
+++ resolved
@@ -261,45 +261,6 @@
     if filter_builtins:
         globals_ = {(x, i) for x, i in globals_ if x not in builtins.__dict__}
     return globals_
-
-
-<<<<<<< HEAD
-def build_codegraph_old(x: set, module=None, all_=None, update_callback=None):
-    if module is None:
-        module = sys.modules['__main__']
-    if all_ is None:
-        all_ = {}
-    todo = set(x)
-=======
-def build_codegraph(scoped_name: ScopedName):
-    graph = {}
-    scopemap = {}
-
-    todo = {scoped_name}
-
->>>>>>> 2db23bed
-    while todo and (next_ := todo.pop()):
-        # we know this already - go on
-        if next_ in scopemap:
-            continue
-
-        # find how next_var came into being
-        (source, node), scope_of_next_var = find_in_scope(next_)
-        scopemap[next_] = scope_of_next_var
-
-        # find dependencies
-        globals_ = set()
-        for var, n in find_globals(node):
-            if var == next_.name and scope_of_next_var == scopemap[next_]:
-                globals_.add(ScopedName(var, scope_of_next_var, n + next_.n))
-            else:
-                globals_.add(ScopedName(var, scope_of_next_var, n))
-        graph[ScopedName(next_.name, scope_of_next_var, next_.n)] = CodeNode(source=source,
-                                                                             globals_=globals_,
-                                                                             ast_node=node)
-        todo.update(globals_)
-
-    return graph, scopemap
 
 
 def build_codegraph(name, scope):
