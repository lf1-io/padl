--- conflicted
+++ resolved
@@ -479,11 +479,7 @@
         else:
             name = node.name
             globals_ = find_globals(node)
-<<<<<<< HEAD
-            if self.from_ not in {x.toplevel_name for x in globals_}:
-=======
             if all(self.renaming_function(x.name, node) == x.name for x in globals_):
->>>>>>> 505d1b1d
                 return node
         return ast.FunctionDef(**{**node.__dict__,
                                   'args': _rename(node.args, self.renaming_function,
@@ -510,11 +506,7 @@
         else:
             name = node.name
             globals_ = find_globals(node)
-<<<<<<< HEAD
-            if self.from_ not in {x.toplevel_name for x in globals_}:
-=======
             if all(self.renaming_function(x.name, node) == x.name for x in globals_):
->>>>>>> 505d1b1d
                 return node
         return ast.ClassDef(**{**node.__dict__,
                                'body': rename(node.body, self.renaming_function,
@@ -544,25 +536,12 @@
     :param to: ... to this.
     :param rename_locals: If *True*, rename local things, else, only rename globals.
     """
-<<<<<<< HEAD
-    if not rename_locals:
-        globals_ = find_globals(tree)
-        if from_ not in {x.toplevel_name for x in globals_}:
-            return tree
-    if isinstance(tree, Iterable) and not isinstance(tree, str):
-        return [rename(x, from_, to, rename_locals) for x in tree]
-    if not isinstance(tree, ast.AST):
-        return tree
-    renamer = _Renamer(from_, to, rename_locals)
-    return renamer.visit(tree)
-=======
     def renaming_function(name, _node):
         if name == from_:
             return to
         return name
     return _rename(tree, renaming_function, rename_locals)
 
->>>>>>> 505d1b1d
 
 
 class _MethodFinder(ast.NodeVisitor):
@@ -879,14 +858,9 @@
             v_unscoped = unscope(v.name.name, k.scope)
             changed = v_unscoped != v.name.name
             code = v.source
-<<<<<<< HEAD
-            tree = ast_utils.cached_parse(code)
-            rename(tree, v.name.name, v_unscoped, rename_locals=True)
-=======
             tree = v.ast_node
 
             _rename(tree, lambda x, y: renaming_function(x,y,k,k_unscoped), rename_locals=True)
->>>>>>> 505d1b1d
             vars_ = set()
             for var in list(v.globals_):
                 var_unscoped = unscope(var.name, var.scope)
