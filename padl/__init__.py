--- conflicted
+++ resolved
@@ -1,19 +1,13 @@
 from padl.wrap import transform
 from padl.transforms import Batchify, Unbatchify, Identity, group, load, save
-<<<<<<< HEAD
 from padl.dumptools.serialize import value
-from padl.util_transforms import IfTrain, IfEval, IfInfer, IfInStage
+from padl.util_transforms import IfTrain, IfEval, IfInfer, IfInMode
 from padl.version import __version__
 
-#: this is this
-from padl.utils import this
+#: this is same
+from padl.utils import same
 
 #: The *identity* Transform: *f(x) = x*.
-=======
-from padl.util_transforms import IfTrain, IfEval, IfInfer, IfInMode
-from padl.version import __version__
-from padl.utils import same
->>>>>>> a6613c54
 identity = Identity()
 
 #: See :class:`Batchify`.
